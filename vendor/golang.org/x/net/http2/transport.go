// Copyright 2015 The Go Authors. All rights reserved.
// Use of this source code is governed by a BSD-style
// license that can be found in the LICENSE file.

// Transport code.

package http2

import (
	"bufio"
	"bytes"
	"compress/gzip"
	"context"
	"crypto/rand"
	"crypto/tls"
	"errors"
	"fmt"
	"io"
	"io/fs"
	"log"
	"math"
	mathrand "math/rand"
	"net"
	"net/http"
	"net/http/httptrace"
	"net/textproto"
	"os"
	"sort"
	"strconv"
	"strings"
	"sync"
	"sync/atomic"
	"time"

	"golang.org/x/net/http/httpguts"
	"golang.org/x/net/http2/hpack"
	"golang.org/x/net/idna"
)

const (
	// transportDefaultConnFlow is how many connection-level flow control
	// tokens we give the server at start-up, past the default 64k.
	transportDefaultConnFlow = 1 << 30

	// transportDefaultStreamFlow is how many stream-level flow
	// control tokens we announce to the peer, and how many bytes
	// we buffer per stream.
	transportDefaultStreamFlow = 4 << 20

	defaultUserAgent = "Go-http-client/2.0"

	// initialMaxConcurrentStreams is a connections maxConcurrentStreams until
	// it's received servers initial SETTINGS frame, which corresponds with the
	// spec's minimum recommended value.
	initialMaxConcurrentStreams = 100

	// defaultMaxConcurrentStreams is a connections default maxConcurrentStreams
	// if the server doesn't include one in its initial SETTINGS frame.
	defaultMaxConcurrentStreams = 1000
)

// Transport is an HTTP/2 Transport.
//
// A Transport internally caches connections to servers. It is safe
// for concurrent use by multiple goroutines.
type Transport struct {
	// DialTLSContext specifies an optional dial function with context for
	// creating TLS connections for requests.
	//
	// If DialTLSContext and DialTLS is nil, tls.Dial is used.
	//
	// If the returned net.Conn has a ConnectionState method like tls.Conn,
	// it will be used to set http.Response.TLS.
	DialTLSContext func(ctx context.Context, network, addr string, cfg *tls.Config) (net.Conn, error)

	// DialTLS specifies an optional dial function for creating
	// TLS connections for requests.
	//
	// If DialTLSContext and DialTLS is nil, tls.Dial is used.
	//
	// Deprecated: Use DialTLSContext instead, which allows the transport
	// to cancel dials as soon as they are no longer needed.
	// If both are set, DialTLSContext takes priority.
	DialTLS func(network, addr string, cfg *tls.Config) (net.Conn, error)

	// TLSClientConfig specifies the TLS configuration to use with
	// tls.Client. If nil, the default configuration is used.
	TLSClientConfig *tls.Config

	// ConnPool optionally specifies an alternate connection pool to use.
	// If nil, the default is used.
	ConnPool ClientConnPool

	// DisableCompression, if true, prevents the Transport from
	// requesting compression with an "Accept-Encoding: gzip"
	// request header when the Request contains no existing
	// Accept-Encoding value. If the Transport requests gzip on
	// its own and gets a gzipped response, it's transparently
	// decoded in the Response.Body. However, if the user
	// explicitly requested gzip it is not automatically
	// uncompressed.
	DisableCompression bool

	// AllowHTTP, if true, permits HTTP/2 requests using the insecure,
	// plain-text "http" scheme. Note that this does not enable h2c support.
	AllowHTTP bool

	// MaxHeaderListSize is the http2 SETTINGS_MAX_HEADER_LIST_SIZE to
	// send in the initial settings frame. It is how many bytes
	// of response headers are allowed. Unlike the http2 spec, zero here
	// means to use a default limit (currently 10MB). If you actually
	// want to advertise an unlimited value to the peer, Transport
	// interprets the highest possible value here (0xffffffff or 1<<32-1)
	// to mean no limit.
	MaxHeaderListSize uint32

	// MaxReadFrameSize is the http2 SETTINGS_MAX_FRAME_SIZE to send in the
	// initial settings frame. It is the size in bytes of the largest frame
	// payload that the sender is willing to receive. If 0, no setting is
	// sent, and the value is provided by the peer, which should be 16384
	// according to the spec:
	// https://datatracker.ietf.org/doc/html/rfc7540#section-6.5.2.
	// Values are bounded in the range 16k to 16M.
	MaxReadFrameSize uint32

	// MaxDecoderHeaderTableSize optionally specifies the http2
	// SETTINGS_HEADER_TABLE_SIZE to send in the initial settings frame. It
	// informs the remote endpoint of the maximum size of the header compression
	// table used to decode header blocks, in octets. If zero, the default value
	// of 4096 is used.
	MaxDecoderHeaderTableSize uint32

	// MaxEncoderHeaderTableSize optionally specifies an upper limit for the
	// header compression table used for encoding request headers. Received
	// SETTINGS_HEADER_TABLE_SIZE settings are capped at this limit. If zero,
	// the default value of 4096 is used.
	MaxEncoderHeaderTableSize uint32

	// StrictMaxConcurrentStreams controls whether the server's
	// SETTINGS_MAX_CONCURRENT_STREAMS should be respected
	// globally. If false, new TCP connections are created to the
	// server as needed to keep each under the per-connection
	// SETTINGS_MAX_CONCURRENT_STREAMS limit. If true, the
	// server's SETTINGS_MAX_CONCURRENT_STREAMS is interpreted as
	// a global limit and callers of RoundTrip block when needed,
	// waiting for their turn.
	StrictMaxConcurrentStreams bool

	// ReadIdleTimeout is the timeout after which a health check using ping
	// frame will be carried out if no frame is received on the connection.
	// Note that a ping response will is considered a received frame, so if
	// there is no other traffic on the connection, the health check will
	// be performed every ReadIdleTimeout interval.
	// If zero, no health check is performed.
	ReadIdleTimeout time.Duration

	// PingTimeout is the timeout after which the connection will be closed
	// if a response to Ping is not received.
	// Defaults to 15s.
	PingTimeout time.Duration

	// WriteByteTimeout is the timeout after which the connection will be
	// closed no data can be written to it. The timeout begins when data is
	// available to write, and is extended whenever any bytes are written.
	WriteByteTimeout time.Duration

	// CountError, if non-nil, is called on HTTP/2 transport errors.
	// It's intended to increment a metric for monitoring, such
	// as an expvar or Prometheus metric.
	// The errType consists of only ASCII word characters.
	CountError func(errType string)

	// t1, if non-nil, is the standard library Transport using
	// this transport. Its settings are used (but not its
	// RoundTrip method, etc).
	t1 *http.Transport

	connPoolOnce  sync.Once
	connPoolOrDef ClientConnPool // non-nil version of ConnPool
}

func (t *Transport) maxHeaderListSize() uint32 {
	if t.MaxHeaderListSize == 0 {
		return 10 << 20
	}
	if t.MaxHeaderListSize == 0xffffffff {
		return 0
	}
	return t.MaxHeaderListSize
}

func (t *Transport) maxFrameReadSize() uint32 {
	if t.MaxReadFrameSize == 0 {
		return 0 // use the default provided by the peer
	}
	if t.MaxReadFrameSize < minMaxFrameSize {
		return minMaxFrameSize
	}
	if t.MaxReadFrameSize > maxFrameSize {
		return maxFrameSize
	}
	return t.MaxReadFrameSize
}

func (t *Transport) disableCompression() bool {
	return t.DisableCompression || (t.t1 != nil && t.t1.DisableCompression)
}

func (t *Transport) pingTimeout() time.Duration {
	if t.PingTimeout == 0 {
		return 15 * time.Second
	}
	return t.PingTimeout

}

// ConfigureTransport configures a net/http HTTP/1 Transport to use HTTP/2.
// It returns an error if t1 has already been HTTP/2-enabled.
//
// Use ConfigureTransports instead to configure the HTTP/2 Transport.
func ConfigureTransport(t1 *http.Transport) error {
	_, err := ConfigureTransports(t1)
	return err
}

// ConfigureTransports configures a net/http HTTP/1 Transport to use HTTP/2.
// It returns a new HTTP/2 Transport for further configuration.
// It returns an error if t1 has already been HTTP/2-enabled.
func ConfigureTransports(t1 *http.Transport) (*Transport, error) {
	return configureTransports(t1)
}

func configureTransports(t1 *http.Transport) (*Transport, error) {
	connPool := new(clientConnPool)
	t2 := &Transport{
		ConnPool: noDialClientConnPool{connPool},
		t1:       t1,
	}
	connPool.t = t2
	if err := registerHTTPSProtocol(t1, noDialH2RoundTripper{t2}); err != nil {
		return nil, err
	}
	if t1.TLSClientConfig == nil {
		t1.TLSClientConfig = new(tls.Config)
	}
	if !strSliceContains(t1.TLSClientConfig.NextProtos, "h2") {
		t1.TLSClientConfig.NextProtos = append([]string{"h2"}, t1.TLSClientConfig.NextProtos...)
	}
	if !strSliceContains(t1.TLSClientConfig.NextProtos, "http/1.1") {
		t1.TLSClientConfig.NextProtos = append(t1.TLSClientConfig.NextProtos, "http/1.1")
	}
	upgradeFn := func(authority string, c *tls.Conn) http.RoundTripper {
		addr := authorityAddr("https", authority)
		if used, err := connPool.addConnIfNeeded(addr, t2, c); err != nil {
			go c.Close()
			return erringRoundTripper{err}
		} else if !used {
			// Turns out we don't need this c.
			// For example, two goroutines made requests to the same host
			// at the same time, both kicking off TCP dials. (since protocol
			// was unknown)
			go c.Close()
		}
		return t2
	}
	if m := t1.TLSNextProto; len(m) == 0 {
		t1.TLSNextProto = map[string]func(string, *tls.Conn) http.RoundTripper{
			"h2": upgradeFn,
		}
	} else {
		m["h2"] = upgradeFn
	}
	return t2, nil
}

func (t *Transport) connPool() ClientConnPool {
	t.connPoolOnce.Do(t.initConnPool)
	return t.connPoolOrDef
}

func (t *Transport) initConnPool() {
	if t.ConnPool != nil {
		t.connPoolOrDef = t.ConnPool
	} else {
		t.connPoolOrDef = &clientConnPool{t: t}
	}
}

// ClientConn is the state of a single HTTP/2 client connection to an
// HTTP/2 server.
type ClientConn struct {
	t             *Transport
	tconn         net.Conn // usually *tls.Conn, except specialized impls
	tconnClosed   bool
	tlsState      *tls.ConnectionState // nil only for specialized impls
	reused        uint32               // whether conn is being reused; atomic
	singleUse     bool                 // whether being used for a single http.Request
	getConnCalled bool                 // used by clientConnPool

	// readLoop goroutine fields:
	readerDone chan struct{} // closed on error
	readerErr  error         // set before readerDone is closed

	idleTimeout time.Duration // or 0 for never
	idleTimer   *time.Timer

	mu              sync.Mutex // guards following
	cond            *sync.Cond // hold mu; broadcast on flow/closed changes
	flow            outflow    // our conn-level flow control quota (cs.outflow is per stream)
	inflow          inflow     // peer's conn-level flow control
	doNotReuse      bool       // whether conn is marked to not be reused for any future requests
	closing         bool
	closed          bool
	seenSettings    bool                     // true if we've seen a settings frame, false otherwise
	wantSettingsAck bool                     // we sent a SETTINGS frame and haven't heard back
	goAway          *GoAwayFrame             // if non-nil, the GoAwayFrame we received
	goAwayDebug     string                   // goAway frame's debug data, retained as a string
	streams         map[uint32]*clientStream // client-initiated
	streamsReserved int                      // incr by ReserveNewRequest; decr on RoundTrip
	nextStreamID    uint32
	pendingRequests int                       // requests blocked and waiting to be sent because len(streams) == maxConcurrentStreams
	pings           map[[8]byte]chan struct{} // in flight ping data to notification channel
	br              *bufio.Reader
	lastActive      time.Time
	lastIdle        time.Time // time last idle
	// Settings from peer: (also guarded by wmu)
	maxFrameSize           uint32
	maxConcurrentStreams   uint32
	peerMaxHeaderListSize  uint64
	peerMaxHeaderTableSize uint32
	initialWindowSize      uint32

	// reqHeaderMu is a 1-element semaphore channel controlling access to sending new requests.
	// Write to reqHeaderMu to lock it, read from it to unlock.
	// Lock reqmu BEFORE mu or wmu.
	reqHeaderMu chan struct{}

	// wmu is held while writing.
	// Acquire BEFORE mu when holding both, to avoid blocking mu on network writes.
	// Only acquire both at the same time when changing peer settings.
	wmu  sync.Mutex
	bw   *bufio.Writer
	fr   *Framer
	werr error        // first write error that has occurred
	hbuf bytes.Buffer // HPACK encoder writes into this
	henc *hpack.Encoder
}

// clientStream is the state for a single HTTP/2 stream. One of these
// is created for each Transport.RoundTrip call.
type clientStream struct {
	cc *ClientConn

	// Fields of Request that we may access even after the response body is closed.
	ctx       context.Context
	reqCancel <-chan struct{}

	trace         *httptrace.ClientTrace // or nil
	ID            uint32
	bufPipe       pipe // buffered pipe with the flow-controlled response payload
	requestedGzip bool
	isHead        bool

	abortOnce sync.Once
	abort     chan struct{} // closed to signal stream should end immediately
	abortErr  error         // set if abort is closed

	peerClosed chan struct{} // closed when the peer sends an END_STREAM flag
	donec      chan struct{} // closed after the stream is in the closed state
	on100      chan struct{} // buffered; written to if a 100 is received

	respHeaderRecv chan struct{}  // closed when headers are received
	res            *http.Response // set if respHeaderRecv is closed

	flow        outflow // guarded by cc.mu
	inflow      inflow  // guarded by cc.mu
	bytesRemain int64   // -1 means unknown; owned by transportResponseBody.Read
	readErr     error   // sticky read error; owned by transportResponseBody.Read

	reqBody              io.ReadCloser
	reqBodyContentLength int64         // -1 means unknown
	reqBodyClosed        chan struct{} // guarded by cc.mu; non-nil on Close, closed when done

	// owned by writeRequest:
	sentEndStream bool // sent an END_STREAM flag to the peer
	sentHeaders   bool

	// owned by clientConnReadLoop:
	firstByte    bool  // got the first response byte
	pastHeaders  bool  // got first MetaHeadersFrame (actual headers)
	pastTrailers bool  // got optional second MetaHeadersFrame (trailers)
	num1xx       uint8 // number of 1xx responses seen
	readClosed   bool  // peer sent an END_STREAM flag
	readAborted  bool  // read loop reset the stream

	trailer    http.Header  // accumulated trailers
	resTrailer *http.Header // client's Response.Trailer
}

var got1xxFuncForTests func(int, textproto.MIMEHeader) error

// get1xxTraceFunc returns the value of request's httptrace.ClientTrace.Got1xxResponse func,
// if any. It returns nil if not set or if the Go version is too old.
func (cs *clientStream) get1xxTraceFunc() func(int, textproto.MIMEHeader) error {
	if fn := got1xxFuncForTests; fn != nil {
		return fn
	}
	return traceGot1xxResponseFunc(cs.trace)
}

func (cs *clientStream) abortStream(err error) {
	cs.cc.mu.Lock()
	defer cs.cc.mu.Unlock()
	cs.abortStreamLocked(err)
}

func (cs *clientStream) abortStreamLocked(err error) {
	cs.abortOnce.Do(func() {
		cs.abortErr = err
		close(cs.abort)
	})
	if cs.reqBody != nil {
		cs.closeReqBodyLocked()
	}
	// TODO(dneil): Clean up tests where cs.cc.cond is nil.
	if cs.cc.cond != nil {
		// Wake up writeRequestBody if it is waiting on flow control.
		cs.cc.cond.Broadcast()
	}
}

func (cs *clientStream) abortRequestBodyWrite() {
	cc := cs.cc
	cc.mu.Lock()
	defer cc.mu.Unlock()
	if cs.reqBody != nil && cs.reqBodyClosed == nil {
		cs.closeReqBodyLocked()
		cc.cond.Broadcast()
	}
}

func (cs *clientStream) closeReqBodyLocked() {
	if cs.reqBodyClosed != nil {
		return
	}
	cs.reqBodyClosed = make(chan struct{})
	reqBodyClosed := cs.reqBodyClosed
	go func() {
		cs.reqBody.Close()
		close(reqBodyClosed)
	}()
}

type stickyErrWriter struct {
	conn    net.Conn
	timeout time.Duration
	err     *error
}

func (sew stickyErrWriter) Write(p []byte) (n int, err error) {
	if *sew.err != nil {
		return 0, *sew.err
	}
	for {
		if sew.timeout != 0 {
			sew.conn.SetWriteDeadline(time.Now().Add(sew.timeout))
		}
		nn, err := sew.conn.Write(p[n:])
		n += nn
		if n < len(p) && nn > 0 && errors.Is(err, os.ErrDeadlineExceeded) {
			// Keep extending the deadline so long as we're making progress.
			continue
		}
		if sew.timeout != 0 {
			sew.conn.SetWriteDeadline(time.Time{})
		}
		*sew.err = err
		return n, err
	}
}

// noCachedConnError is the concrete type of ErrNoCachedConn, which
// needs to be detected by net/http regardless of whether it's its
// bundled version (in h2_bundle.go with a rewritten type name) or
// from a user's x/net/http2. As such, as it has a unique method name
// (IsHTTP2NoCachedConnError) that net/http sniffs for via func
// isNoCachedConnError.
type noCachedConnError struct{}

func (noCachedConnError) IsHTTP2NoCachedConnError() {}
func (noCachedConnError) Error() string             { return "http2: no cached connection was available" }

// isNoCachedConnError reports whether err is of type noCachedConnError
// or its equivalent renamed type in net/http2's h2_bundle.go. Both types
// may coexist in the same running program.
func isNoCachedConnError(err error) bool {
	_, ok := err.(interface{ IsHTTP2NoCachedConnError() })
	return ok
}

var ErrNoCachedConn error = noCachedConnError{}

// RoundTripOpt are options for the Transport.RoundTripOpt method.
type RoundTripOpt struct {
	// OnlyCachedConn controls whether RoundTripOpt may
	// create a new TCP connection. If set true and
	// no cached connection is available, RoundTripOpt
	// will return ErrNoCachedConn.
	OnlyCachedConn bool
}

func (t *Transport) RoundTrip(req *http.Request) (*http.Response, error) {
	return t.RoundTripOpt(req, RoundTripOpt{})
}

// authorityAddr returns a given authority (a host/IP, or host:port / ip:port)
// and returns a host:port. The port 443 is added if needed.
func authorityAddr(scheme string, authority string) (addr string) {
	host, port, err := net.SplitHostPort(authority)
	if err != nil { // authority didn't have a port
		port = "443"
		if scheme == "http" {
			port = "80"
		}
		host = authority
	}
	if a, err := idna.ToASCII(host); err == nil {
		host = a
	}
	// IPv6 address literal, without a port:
	if strings.HasPrefix(host, "[") && strings.HasSuffix(host, "]") {
		return host + ":" + port
	}
	return net.JoinHostPort(host, port)
}

var retryBackoffHook func(time.Duration) *time.Timer

func backoffNewTimer(d time.Duration) *time.Timer {
	if retryBackoffHook != nil {
		return retryBackoffHook(d)
	}
	return time.NewTimer(d)
}

// RoundTripOpt is like RoundTrip, but takes options.
func (t *Transport) RoundTripOpt(req *http.Request, opt RoundTripOpt) (*http.Response, error) {
	if !(req.URL.Scheme == "https" || (req.URL.Scheme == "http" && t.AllowHTTP)) {
		return nil, errors.New("http2: unsupported scheme")
	}

	addr := authorityAddr(req.URL.Scheme, req.URL.Host)
	for retry := 0; ; retry++ {
		cc, err := t.connPool().GetClientConn(req, addr)
		if err != nil {
			t.vlogf("http2: Transport failed to get client conn for %s: %v", addr, err)
			return nil, err
		}
		reused := !atomic.CompareAndSwapUint32(&cc.reused, 0, 1)
		traceGotConn(req, cc, reused)
		res, err := cc.RoundTrip(req)
		if err != nil && retry <= 6 {
			roundTripErr := err
			if req, err = shouldRetryRequest(req, err); err == nil {
				// After the first retry, do exponential backoff with 10% jitter.
				if retry == 0 {
					t.vlogf("RoundTrip retrying after failure: %v", roundTripErr)
					continue
				}
				backoff := float64(uint(1) << (uint(retry) - 1))
				backoff += backoff * (0.1 * mathrand.Float64())
				d := time.Second * time.Duration(backoff)
				timer := backoffNewTimer(d)
				select {
				case <-timer.C:
					t.vlogf("RoundTrip retrying after failure: %v", roundTripErr)
					continue
				case <-req.Context().Done():
					timer.Stop()
					err = req.Context().Err()
				}
			}
		}
		if err != nil {
			t.vlogf("RoundTrip failure: %v", err)
			return nil, err
		}
		return res, nil
	}
}

// CloseIdleConnections closes any connections which were previously
// connected from previous requests but are now sitting idle.
// It does not interrupt any connections currently in use.
func (t *Transport) CloseIdleConnections() {
	if cp, ok := t.connPool().(clientConnPoolIdleCloser); ok {
		cp.closeIdleConnections()
	}
}

var (
	errClientConnClosed    = errors.New("http2: client conn is closed")
	errClientConnUnusable  = errors.New("http2: client conn not usable")
	errClientConnGotGoAway = errors.New("http2: Transport received Server's graceful shutdown GOAWAY")
)

// shouldRetryRequest is called by RoundTrip when a request fails to get
// response headers. It is always called with a non-nil error.
// It returns either a request to retry (either the same request, or a
// modified clone), or an error if the request can't be replayed.
func shouldRetryRequest(req *http.Request, err error) (*http.Request, error) {
	if !canRetryError(err) {
		return nil, err
	}
	// If the Body is nil (or http.NoBody), it's safe to reuse
	// this request and its Body.
	if req.Body == nil || req.Body == http.NoBody {
		return req, nil
	}

	// If the request body can be reset back to its original
	// state via the optional req.GetBody, do that.
	if req.GetBody != nil {
		body, err := req.GetBody()
		if err != nil {
			return nil, err
		}
		newReq := *req
		newReq.Body = body
		return &newReq, nil
	}

	// The Request.Body can't reset back to the beginning, but we
	// don't seem to have started to read from it yet, so reuse
	// the request directly.
	if err == errClientConnUnusable {
		return req, nil
	}

	return nil, fmt.Errorf("http2: Transport: cannot retry err [%v] after Request.Body was written; define Request.GetBody to avoid this error", err)
}

func canRetryError(err error) bool {
	if err == errClientConnUnusable || err == errClientConnGotGoAway {
		return true
	}
	if se, ok := err.(StreamError); ok {
		if se.Code == ErrCodeProtocol && se.Cause == errFromPeer {
			// See golang/go#47635, golang/go#42777
			return true
		}
		return se.Code == ErrCodeRefusedStream
	}
	return false
}

func (t *Transport) dialClientConn(ctx context.Context, addr string, singleUse bool) (*ClientConn, error) {
	host, _, err := net.SplitHostPort(addr)
	if err != nil {
		return nil, err
	}
	tconn, err := t.dialTLS(ctx, "tcp", addr, t.newTLSConfig(host))
	if err != nil {
		return nil, err
	}
	return t.newClientConn(tconn, singleUse)
}

func (t *Transport) newTLSConfig(host string) *tls.Config {
	cfg := new(tls.Config)
	if t.TLSClientConfig != nil {
		*cfg = *t.TLSClientConfig.Clone()
	}
	if !strSliceContains(cfg.NextProtos, NextProtoTLS) {
		cfg.NextProtos = append([]string{NextProtoTLS}, cfg.NextProtos...)
	}
	if cfg.ServerName == "" {
		cfg.ServerName = host
	}
	return cfg
}

func (t *Transport) dialTLS(ctx context.Context, network, addr string, tlsCfg *tls.Config) (net.Conn, error) {
	if t.DialTLSContext != nil {
		return t.DialTLSContext(ctx, network, addr, tlsCfg)
	} else if t.DialTLS != nil {
		return t.DialTLS(network, addr, tlsCfg)
	}

	tlsCn, err := t.dialTLSWithContext(ctx, network, addr, tlsCfg)
	if err != nil {
		return nil, err
	}
	state := tlsCn.ConnectionState()
	if p := state.NegotiatedProtocol; p != NextProtoTLS {
		return nil, fmt.Errorf("http2: unexpected ALPN protocol %q; want %q", p, NextProtoTLS)
	}
	if !state.NegotiatedProtocolIsMutual {
		return nil, errors.New("http2: could not negotiate protocol mutually")
	}
	return tlsCn, nil
}

// disableKeepAlives reports whether connections should be closed as
// soon as possible after handling the first request.
func (t *Transport) disableKeepAlives() bool {
	return t.t1 != nil && t.t1.DisableKeepAlives
}

func (t *Transport) expectContinueTimeout() time.Duration {
	if t.t1 == nil {
		return 0
	}
	return t.t1.ExpectContinueTimeout
}

func (t *Transport) maxDecoderHeaderTableSize() uint32 {
	if v := t.MaxDecoderHeaderTableSize; v > 0 {
		return v
	}
	return initialHeaderTableSize
}

func (t *Transport) maxEncoderHeaderTableSize() uint32 {
	if v := t.MaxEncoderHeaderTableSize; v > 0 {
		return v
	}
	return initialHeaderTableSize
}

func (t *Transport) NewClientConn(c net.Conn) (*ClientConn, error) {
	return t.newClientConn(c, t.disableKeepAlives())
}

func (t *Transport) newClientConn(c net.Conn, singleUse bool) (*ClientConn, error) {
	cc := &ClientConn{
		t:                     t,
		tconn:                 c,
		readerDone:            make(chan struct{}),
		nextStreamID:          1,
		maxFrameSize:          16 << 10,                    // spec default
		initialWindowSize:     65535,                       // spec default
		maxConcurrentStreams:  initialMaxConcurrentStreams, // "infinite", per spec. Use a smaller value until we have received server settings.
		peerMaxHeaderListSize: 0xffffffffffffffff,          // "infinite", per spec. Use 2^64-1 instead.
		streams:               make(map[uint32]*clientStream),
		singleUse:             singleUse,
		wantSettingsAck:       true,
		pings:                 make(map[[8]byte]chan struct{}),
		reqHeaderMu:           make(chan struct{}, 1),
	}
	if d := t.idleConnTimeout(); d != 0 {
		cc.idleTimeout = d
		cc.idleTimer = time.AfterFunc(d, cc.onIdleTimeout)
	}
	if VerboseLogs {
		t.vlogf("http2: Transport creating client conn %p to %v", cc, c.RemoteAddr())
	}

	cc.cond = sync.NewCond(&cc.mu)
	cc.flow.add(int32(initialWindowSize))

	// TODO: adjust this writer size to account for frame size +
	// MTU + crypto/tls record padding.
	cc.bw = bufio.NewWriter(stickyErrWriter{
		conn:    c,
		timeout: t.WriteByteTimeout,
		err:     &cc.werr,
	})
	cc.br = bufio.NewReader(c)
	cc.fr = NewFramer(cc.bw, cc.br)
	if t.maxFrameReadSize() != 0 {
		cc.fr.SetMaxReadFrameSize(t.maxFrameReadSize())
	}
	if t.CountError != nil {
		cc.fr.countError = t.CountError
	}
	maxHeaderTableSize := t.maxDecoderHeaderTableSize()
	cc.fr.ReadMetaHeaders = hpack.NewDecoder(maxHeaderTableSize, nil)
	cc.fr.MaxHeaderListSize = t.maxHeaderListSize()

	cc.henc = hpack.NewEncoder(&cc.hbuf)
	cc.henc.SetMaxDynamicTableSizeLimit(t.maxEncoderHeaderTableSize())
	cc.peerMaxHeaderTableSize = initialHeaderTableSize

	if t.AllowHTTP {
		cc.nextStreamID = 3
	}

	if cs, ok := c.(connectionStater); ok {
		state := cs.ConnectionState()
		cc.tlsState = &state
	}

	initialSettings := []Setting{
		{ID: SettingEnablePush, Val: 0},
		{ID: SettingInitialWindowSize, Val: transportDefaultStreamFlow},
	}
	if max := t.maxFrameReadSize(); max != 0 {
		initialSettings = append(initialSettings, Setting{ID: SettingMaxFrameSize, Val: max})
	}
	if max := t.maxHeaderListSize(); max != 0 {
		initialSettings = append(initialSettings, Setting{ID: SettingMaxHeaderListSize, Val: max})
	}
	if maxHeaderTableSize != initialHeaderTableSize {
		initialSettings = append(initialSettings, Setting{ID: SettingHeaderTableSize, Val: maxHeaderTableSize})
	}

	cc.bw.Write(clientPreface)
	cc.fr.WriteSettings(initialSettings...)
	cc.fr.WriteWindowUpdate(0, transportDefaultConnFlow)
	cc.inflow.init(transportDefaultConnFlow + initialWindowSize)
	cc.bw.Flush()
	if cc.werr != nil {
		cc.Close()
		return nil, cc.werr
	}

	go cc.readLoop()
	return cc, nil
}

func (cc *ClientConn) healthCheck() {
	pingTimeout := cc.t.pingTimeout()
	// We don't need to periodically ping in the health check, because the readLoop of ClientConn will
	// trigger the healthCheck again if there is no frame received.
	ctx, cancel := context.WithTimeout(context.Background(), pingTimeout)
	defer cancel()
	cc.vlogf("http2: Transport sending health check")
	err := cc.Ping(ctx)
	if err != nil {
		cc.vlogf("http2: Transport health check failure: %v", err)
		cc.closeForLostPing()
	} else {
		cc.vlogf("http2: Transport health check success")
	}
}

// SetDoNotReuse marks cc as not reusable for future HTTP requests.
func (cc *ClientConn) SetDoNotReuse() {
	cc.mu.Lock()
	defer cc.mu.Unlock()
	cc.doNotReuse = true
}

func (cc *ClientConn) setGoAway(f *GoAwayFrame) {
	cc.mu.Lock()
	defer cc.mu.Unlock()

	old := cc.goAway
	cc.goAway = f

	// Merge the previous and current GoAway error frames.
	if cc.goAwayDebug == "" {
		cc.goAwayDebug = string(f.DebugData())
	}
	if old != nil && old.ErrCode != ErrCodeNo {
		cc.goAway.ErrCode = old.ErrCode
	}
	last := f.LastStreamID
	for streamID, cs := range cc.streams {
		if streamID > last {
			cs.abortStreamLocked(errClientConnGotGoAway)
		}
	}
}

// CanTakeNewRequest reports whether the connection can take a new request,
// meaning it has not been closed or received or sent a GOAWAY.
//
// If the caller is going to immediately make a new request on this
// connection, use ReserveNewRequest instead.
func (cc *ClientConn) CanTakeNewRequest() bool {
	cc.mu.Lock()
	defer cc.mu.Unlock()
	return cc.canTakeNewRequestLocked()
}

// ReserveNewRequest is like CanTakeNewRequest but also reserves a
// concurrent stream in cc. The reservation is decremented on the
// next call to RoundTrip.
func (cc *ClientConn) ReserveNewRequest() bool {
	cc.mu.Lock()
	defer cc.mu.Unlock()
	if st := cc.idleStateLocked(); !st.canTakeNewRequest {
		return false
	}
	cc.streamsReserved++
	return true
}

// ClientConnState describes the state of a ClientConn.
type ClientConnState struct {
	// Closed is whether the connection is closed.
	Closed bool

	// Closing is whether the connection is in the process of
	// closing. It may be closing due to shutdown, being a
	// single-use connection, being marked as DoNotReuse, or
	// having received a GOAWAY frame.
	Closing bool

	// StreamsActive is how many streams are active.
	StreamsActive int

	// StreamsReserved is how many streams have been reserved via
	// ClientConn.ReserveNewRequest.
	StreamsReserved int

	// StreamsPending is how many requests have been sent in excess
	// of the peer's advertised MaxConcurrentStreams setting and
	// are waiting for other streams to complete.
	StreamsPending int

	// MaxConcurrentStreams is how many concurrent streams the
	// peer advertised as acceptable. Zero means no SETTINGS
	// frame has been received yet.
	MaxConcurrentStreams uint32

	// LastIdle, if non-zero, is when the connection last
	// transitioned to idle state.
	LastIdle time.Time
}

// State returns a snapshot of cc's state.
func (cc *ClientConn) State() ClientConnState {
	cc.wmu.Lock()
	maxConcurrent := cc.maxConcurrentStreams
	if !cc.seenSettings {
		maxConcurrent = 0
	}
	cc.wmu.Unlock()

	cc.mu.Lock()
	defer cc.mu.Unlock()
	return ClientConnState{
		Closed:               cc.closed,
		Closing:              cc.closing || cc.singleUse || cc.doNotReuse || cc.goAway != nil,
		StreamsActive:        len(cc.streams),
		StreamsReserved:      cc.streamsReserved,
		StreamsPending:       cc.pendingRequests,
		LastIdle:             cc.lastIdle,
		MaxConcurrentStreams: maxConcurrent,
	}
}

// clientConnIdleState describes the suitability of a client
// connection to initiate a new RoundTrip request.
type clientConnIdleState struct {
	canTakeNewRequest bool
}

func (cc *ClientConn) idleState() clientConnIdleState {
	cc.mu.Lock()
	defer cc.mu.Unlock()
	return cc.idleStateLocked()
}

func (cc *ClientConn) idleStateLocked() (st clientConnIdleState) {
	if cc.singleUse && cc.nextStreamID > 1 {
		return
	}
	var maxConcurrentOkay bool
	if cc.t.StrictMaxConcurrentStreams {
		// We'll tell the caller we can take a new request to
		// prevent the caller from dialing a new TCP
		// connection, but then we'll block later before
		// writing it.
		maxConcurrentOkay = true
	} else {
		maxConcurrentOkay = int64(len(cc.streams)+cc.streamsReserved+1) <= int64(cc.maxConcurrentStreams)
	}

	st.canTakeNewRequest = cc.goAway == nil && !cc.closed && !cc.closing && maxConcurrentOkay &&
		!cc.doNotReuse &&
		int64(cc.nextStreamID)+2*int64(cc.pendingRequests) < math.MaxInt32 &&
		!cc.tooIdleLocked()
	return
}

func (cc *ClientConn) canTakeNewRequestLocked() bool {
	st := cc.idleStateLocked()
	return st.canTakeNewRequest
}

// tooIdleLocked reports whether this connection has been been sitting idle
// for too much wall time.
func (cc *ClientConn) tooIdleLocked() bool {
	// The Round(0) strips the monontonic clock reading so the
	// times are compared based on their wall time. We don't want
	// to reuse a connection that's been sitting idle during
	// VM/laptop suspend if monotonic time was also frozen.
	return cc.idleTimeout != 0 && !cc.lastIdle.IsZero() && time.Since(cc.lastIdle.Round(0)) > cc.idleTimeout
}

// onIdleTimeout is called from a time.AfterFunc goroutine. It will
// only be called when we're idle, but because we're coming from a new
// goroutine, there could be a new request coming in at the same time,
// so this simply calls the synchronized closeIfIdle to shut down this
// connection. The timer could just call closeIfIdle, but this is more
// clear.
func (cc *ClientConn) onIdleTimeout() {
	cc.closeIfIdle()
}

func (cc *ClientConn) closeConn() {
	t := time.AfterFunc(250*time.Millisecond, cc.forceCloseConn)
	defer t.Stop()
	cc.tconn.Close()
}

// A tls.Conn.Close can hang for a long time if the peer is unresponsive.
// Try to shut it down more aggressively.
func (cc *ClientConn) forceCloseConn() {
	tc, ok := cc.tconn.(*tls.Conn)
	if !ok {
		return
	}
	if nc := tlsUnderlyingConn(tc); nc != nil {
		nc.Close()
	}
}

func (cc *ClientConn) closeIfIdle() {
	cc.mu.Lock()
	if len(cc.streams) > 0 || cc.streamsReserved > 0 {
		cc.mu.Unlock()
		return
	}
	cc.closed = true
	nextID := cc.nextStreamID
	// TODO: do clients send GOAWAY too? maybe? Just Close:
	cc.mu.Unlock()

	if VerboseLogs {
		cc.vlogf("http2: Transport closing idle conn %p (forSingleUse=%v, maxStream=%v)", cc, cc.singleUse, nextID-2)
	}
	cc.closeConn()
}

func (cc *ClientConn) isDoNotReuseAndIdle() bool {
	cc.mu.Lock()
	defer cc.mu.Unlock()
	return cc.doNotReuse && len(cc.streams) == 0
}

var shutdownEnterWaitStateHook = func() {}

// Shutdown gracefully closes the client connection, waiting for running streams to complete.
func (cc *ClientConn) Shutdown(ctx context.Context) error {
	if err := cc.sendGoAway(); err != nil {
		return err
	}
	// Wait for all in-flight streams to complete or connection to close
	done := make(chan struct{})
	cancelled := false // guarded by cc.mu
	go func() {
		cc.mu.Lock()
		defer cc.mu.Unlock()
		for {
			if len(cc.streams) == 0 || cc.closed {
				cc.closed = true
				close(done)
				break
			}
			if cancelled {
				break
			}
			cc.cond.Wait()
		}
	}()
	shutdownEnterWaitStateHook()
	select {
	case <-done:
		cc.closeConn()
		return nil
	case <-ctx.Done():
		cc.mu.Lock()
		// Free the goroutine above
		cancelled = true
		cc.cond.Broadcast()
		cc.mu.Unlock()
		return ctx.Err()
	}
}

func (cc *ClientConn) sendGoAway() error {
	cc.mu.Lock()
	closing := cc.closing
	cc.closing = true
	maxStreamID := cc.nextStreamID
	cc.mu.Unlock()
	if closing {
		// GOAWAY sent already
		return nil
	}

	cc.wmu.Lock()
	defer cc.wmu.Unlock()
	// Send a graceful shutdown frame to server
	if err := cc.fr.WriteGoAway(maxStreamID, ErrCodeNo, nil); err != nil {
		return err
	}
	if err := cc.bw.Flush(); err != nil {
		return err
	}
	// Prevent new requests
	return nil
}

// closes the client connection immediately. In-flight requests are interrupted.
// err is sent to streams.
func (cc *ClientConn) closeForError(err error) {
	cc.mu.Lock()
	cc.closed = true
	for _, cs := range cc.streams {
		cs.abortStreamLocked(err)
	}
	cc.cond.Broadcast()
	cc.mu.Unlock()
	cc.closeConn()
}

// Close closes the client connection immediately.
//
// In-flight requests are interrupted. For a graceful shutdown, use Shutdown instead.
func (cc *ClientConn) Close() error {
	err := errors.New("http2: client connection force closed via ClientConn.Close")
	cc.closeForError(err)
	return nil
}

// closes the client connection immediately. In-flight requests are interrupted.
func (cc *ClientConn) closeForLostPing() {
	err := errors.New("http2: client connection lost")
	if f := cc.t.CountError; f != nil {
		f("conn_close_lost_ping")
	}
	cc.closeForError(err)
}

// errRequestCanceled is a copy of net/http's errRequestCanceled because it's not
// exported. At least they'll be DeepEqual for h1-vs-h2 comparisons tests.
var errRequestCanceled = errors.New("net/http: request canceled")

func commaSeparatedTrailers(req *http.Request) (string, error) {
	keys := make([]string, 0, len(req.Trailer))
	for k := range req.Trailer {
		k = canonicalHeader(k)
		switch k {
		case "Transfer-Encoding", "Trailer", "Content-Length":
			return "", fmt.Errorf("invalid Trailer key %q", k)
		}
		keys = append(keys, k)
	}
	if len(keys) > 0 {
		sort.Strings(keys)
		return strings.Join(keys, ","), nil
	}
	return "", nil
}

func (cc *ClientConn) responseHeaderTimeout() time.Duration {
	if cc.t.t1 != nil {
		return cc.t.t1.ResponseHeaderTimeout
	}
	// No way to do this (yet?) with just an http2.Transport. Probably
	// no need. Request.Cancel this is the new way. We only need to support
	// this for compatibility with the old http.Transport fields when
	// we're doing transparent http2.
	return 0
}

// checkConnHeaders checks whether req has any invalid connection-level headers.
// per RFC 7540 section 8.1.2.2: Connection-Specific Header Fields.
// Certain headers are special-cased as okay but not transmitted later.
func checkConnHeaders(req *http.Request) error {
	if v := req.Header.Get("Upgrade"); v != "" {
		return fmt.Errorf("http2: invalid Upgrade request header: %q", req.Header["Upgrade"])
	}
	if vv := req.Header["Transfer-Encoding"]; len(vv) > 0 && (len(vv) > 1 || vv[0] != "" && vv[0] != "chunked") {
		return fmt.Errorf("http2: invalid Transfer-Encoding request header: %q", vv)
	}
	if vv := req.Header["Connection"]; len(vv) > 0 && (len(vv) > 1 || vv[0] != "" && !asciiEqualFold(vv[0], "close") && !asciiEqualFold(vv[0], "keep-alive")) {
		return fmt.Errorf("http2: invalid Connection request header: %q", vv)
	}
	return nil
}

// actualContentLength returns a sanitized version of
// req.ContentLength, where 0 actually means zero (not unknown) and -1
// means unknown.
func actualContentLength(req *http.Request) int64 {
	if req.Body == nil || req.Body == http.NoBody {
		return 0
	}
	if req.ContentLength != 0 {
		return req.ContentLength
	}
	return -1
}

func (cc *ClientConn) decrStreamReservations() {
	cc.mu.Lock()
	defer cc.mu.Unlock()
	cc.decrStreamReservationsLocked()
}

func (cc *ClientConn) decrStreamReservationsLocked() {
	if cc.streamsReserved > 0 {
		cc.streamsReserved--
	}
}

func (cc *ClientConn) RoundTrip(req *http.Request) (*http.Response, error) {
	ctx := req.Context()
	cs := &clientStream{
		cc:                   cc,
		ctx:                  ctx,
		reqCancel:            req.Cancel,
		isHead:               req.Method == "HEAD",
		reqBody:              req.Body,
		reqBodyContentLength: actualContentLength(req),
		trace:                httptrace.ContextClientTrace(ctx),
		peerClosed:           make(chan struct{}),
		abort:                make(chan struct{}),
		respHeaderRecv:       make(chan struct{}),
		donec:                make(chan struct{}),
	}
	go cs.doRequest(req)

	waitDone := func() error {
		select {
		case <-cs.donec:
			return nil
		case <-ctx.Done():
			return ctx.Err()
		case <-cs.reqCancel:
			return errRequestCanceled
		}
	}

	handleResponseHeaders := func() (*http.Response, error) {
		res := cs.res
		if res.StatusCode > 299 {
			// On error or status code 3xx, 4xx, 5xx, etc abort any
			// ongoing write, assuming that the server doesn't care
			// about our request body. If the server replied with 1xx or
			// 2xx, however, then assume the server DOES potentially
			// want our body (e.g. full-duplex streaming:
			// golang.org/issue/13444). If it turns out the server
			// doesn't, they'll RST_STREAM us soon enough. This is a
			// heuristic to avoid adding knobs to Transport. Hopefully
			// we can keep it.
			cs.abortRequestBodyWrite()
		}
		res.Request = req
		res.TLS = cc.tlsState
		if res.Body == noBody && actualContentLength(req) == 0 {
			// If there isn't a request or response body still being
			// written, then wait for the stream to be closed before
			// RoundTrip returns.
			if err := waitDone(); err != nil {
				return nil, err
			}
		}
		return res, nil
	}

	cancelRequest := func(cs *clientStream, err error) error {
		cs.cc.mu.Lock()
		cs.abortStreamLocked(err)
		bodyClosed := cs.reqBodyClosed
		if cs.ID != 0 {
			// This request may have failed because of a problem with the connection,
			// or for some unrelated reason. (For example, the user might have canceled
			// the request without waiting for a response.) Mark the connection as
			// not reusable, since trying to reuse a dead connection is worse than
			// unnecessarily creating a new one.
			//
			// If cs.ID is 0, then the request was never allocated a stream ID and
			// whatever went wrong was unrelated to the connection. We might have
			// timed out waiting for a stream slot when StrictMaxConcurrentStreams
			// is set, for example, in which case retrying on a different connection
			// will not help.
			cs.cc.doNotReuse = true
		}
		cs.cc.mu.Unlock()
		// Wait for the request body to be closed.
		//
		// If nothing closed the body before now, abortStreamLocked
		// will have started a goroutine to close it.
		//
		// Closing the body before returning avoids a race condition
		// with net/http checking its readTrackingBody to see if the
		// body was read from or closed. See golang/go#60041.
		//
		// The body is closed in a separate goroutine without the
		// connection mutex held, but dropping the mutex before waiting
		// will keep us from holding it indefinitely if the body
		// close is slow for some reason.
		if bodyClosed != nil {
			<-bodyClosed
		}
		return err
	}

	for {
		select {
		case <-cs.respHeaderRecv:
			return handleResponseHeaders()
		case <-cs.abort:
			select {
			case <-cs.respHeaderRecv:
				// If both cs.respHeaderRecv and cs.abort are signaling,
				// pick respHeaderRecv. The server probably wrote the
				// response and immediately reset the stream.
				// golang.org/issue/49645
				return handleResponseHeaders()
			default:
				waitDone()
				return nil, cancelRequest(cs, cs.abortErr)
			}
		case <-ctx.Done():
			return nil, cancelRequest(cs, ctx.Err())
		case <-cs.reqCancel:
			return nil, cancelRequest(cs, errRequestCanceled)
		}
	}
}

// doRequest runs for the duration of the request lifetime.
//
// It sends the request and performs post-request cleanup (closing Request.Body, etc.).
func (cs *clientStream) doRequest(req *http.Request) {
	err := cs.writeRequest(req)
	cs.cleanupWriteRequest(err)
}

// writeRequest sends a request.
//
// It returns nil after the request is written, the response read,
// and the request stream is half-closed by the peer.
//
// It returns non-nil if the request ends otherwise.
// If the returned error is StreamError, the error Code may be used in resetting the stream.
func (cs *clientStream) writeRequest(req *http.Request) (err error) {
	cc := cs.cc
	ctx := cs.ctx

	if err := checkConnHeaders(req); err != nil {
		return err
	}

	// Acquire the new-request lock by writing to reqHeaderMu.
	// This lock guards the critical section covering allocating a new stream ID
	// (requires mu) and creating the stream (requires wmu).
	if cc.reqHeaderMu == nil {
		panic("RoundTrip on uninitialized ClientConn") // for tests
	}
	select {
	case cc.reqHeaderMu <- struct{}{}:
	case <-cs.reqCancel:
		return errRequestCanceled
	case <-ctx.Done():
		return ctx.Err()
	}

	cc.mu.Lock()
	if cc.idleTimer != nil {
		cc.idleTimer.Stop()
	}
	cc.decrStreamReservationsLocked()
	if err := cc.awaitOpenSlotForStreamLocked(cs); err != nil {
		cc.mu.Unlock()
		<-cc.reqHeaderMu
		return err
	}
	cc.addStreamLocked(cs) // assigns stream ID
	if isConnectionCloseRequest(req) {
		cc.doNotReuse = true
	}
	cc.mu.Unlock()

	// TODO(bradfitz): this is a copy of the logic in net/http. Unify somewhere?
	if !cc.t.disableCompression() &&
		req.Header.Get("Accept-Encoding") == "" &&
		req.Header.Get("Range") == "" &&
		!cs.isHead {
		// Request gzip only, not deflate. Deflate is ambiguous and
		// not as universally supported anyway.
		// See: https://zlib.net/zlib_faq.html#faq39
		//
		// Note that we don't request this for HEAD requests,
		// due to a bug in nginx:
		//   http://trac.nginx.org/nginx/ticket/358
		//   https://golang.org/issue/5522
		//
		// We don't request gzip if the request is for a range, since
		// auto-decoding a portion of a gzipped document will just fail
		// anyway. See https://golang.org/issue/8923
		cs.requestedGzip = true
	}

	continueTimeout := cc.t.expectContinueTimeout()
	if continueTimeout != 0 {
		if !httpguts.HeaderValuesContainsToken(req.Header["Expect"], "100-continue") {
			continueTimeout = 0
		} else {
			cs.on100 = make(chan struct{}, 1)
		}
	}

	// Past this point (where we send request headers), it is possible for
	// RoundTrip to return successfully. Since the RoundTrip contract permits
	// the caller to "mutate or reuse" the Request after closing the Response's Body,
	// we must take care when referencing the Request from here on.
	err = cs.encodeAndWriteHeaders(req)
	<-cc.reqHeaderMu
	if err != nil {
		return err
	}

	hasBody := cs.reqBodyContentLength != 0
	if !hasBody {
		cs.sentEndStream = true
	} else {
		if continueTimeout != 0 {
			traceWait100Continue(cs.trace)
			timer := time.NewTimer(continueTimeout)
			select {
			case <-timer.C:
				err = nil
			case <-cs.on100:
				err = nil
			case <-cs.abort:
				err = cs.abortErr
			case <-ctx.Done():
				err = ctx.Err()
			case <-cs.reqCancel:
				err = errRequestCanceled
			}
			timer.Stop()
			if err != nil {
				traceWroteRequest(cs.trace, err)
				return err
			}
		}

		if err = cs.writeRequestBody(req); err != nil {
			if err != errStopReqBodyWrite {
				traceWroteRequest(cs.trace, err)
				return err
			}
		} else {
			cs.sentEndStream = true
		}
	}

	traceWroteRequest(cs.trace, err)

	var respHeaderTimer <-chan time.Time
	var respHeaderRecv chan struct{}
	if d := cc.responseHeaderTimeout(); d != 0 {
		timer := time.NewTimer(d)
		defer timer.Stop()
		respHeaderTimer = timer.C
		respHeaderRecv = cs.respHeaderRecv
	}
	// Wait until the peer half-closes its end of the stream,
	// or until the request is aborted (via context, error, or otherwise),
	// whichever comes first.
	for {
		select {
		case <-cs.peerClosed:
			return nil
		case <-respHeaderTimer:
			return errTimeout
		case <-respHeaderRecv:
			respHeaderRecv = nil
			respHeaderTimer = nil // keep waiting for END_STREAM
		case <-cs.abort:
			return cs.abortErr
		case <-ctx.Done():
			return ctx.Err()
		case <-cs.reqCancel:
			return errRequestCanceled
		}
	}
}

func (cs *clientStream) encodeAndWriteHeaders(req *http.Request) error {
	cc := cs.cc
	ctx := cs.ctx

	cc.wmu.Lock()
	defer cc.wmu.Unlock()

	// If the request was canceled while waiting for cc.mu, just quit.
	select {
	case <-cs.abort:
		return cs.abortErr
	case <-ctx.Done():
		return ctx.Err()
	case <-cs.reqCancel:
		return errRequestCanceled
	default:
	}

	// Encode headers.
	//
	// we send: HEADERS{1}, CONTINUATION{0,} + DATA{0,} (DATA is
	// sent by writeRequestBody below, along with any Trailers,
	// again in form HEADERS{1}, CONTINUATION{0,})
	trailers, err := commaSeparatedTrailers(req)
	if err != nil {
		return err
	}
	hasTrailers := trailers != ""
	contentLen := actualContentLength(req)
	hasBody := contentLen != 0
	hdrs, err := cc.encodeHeaders(req, cs.requestedGzip, trailers, contentLen)
	if err != nil {
		return err
	}

	// Write the request.
	endStream := !hasBody && !hasTrailers
	cs.sentHeaders = true
	err = cc.writeHeaders(cs.ID, endStream, int(cc.maxFrameSize), hdrs)
	traceWroteHeaders(cs.trace)
	return err
}

// cleanupWriteRequest performs post-request tasks.
//
// If err (the result of writeRequest) is non-nil and the stream is not closed,
// cleanupWriteRequest will send a reset to the peer.
func (cs *clientStream) cleanupWriteRequest(err error) {
	cc := cs.cc

	if cs.ID == 0 {
		// We were canceled before creating the stream, so return our reservation.
		cc.decrStreamReservations()
	}

	// TODO: write h12Compare test showing whether
	// Request.Body is closed by the Transport,
	// and in multiple cases: server replies <=299 and >299
	// while still writing request body
	cc.mu.Lock()
	mustCloseBody := false
	if cs.reqBody != nil && cs.reqBodyClosed == nil {
		mustCloseBody = true
		cs.reqBodyClosed = make(chan struct{})
	}
	bodyClosed := cs.reqBodyClosed
	cc.mu.Unlock()
	if mustCloseBody {
		cs.reqBody.Close()
		close(bodyClosed)
	}
	if bodyClosed != nil {
		<-bodyClosed
	}

	if err != nil && cs.sentEndStream {
		// If the connection is closed immediately after the response is read,
		// we may be aborted before finishing up here. If the stream was closed
		// cleanly on both sides, there is no error.
		select {
		case <-cs.peerClosed:
			err = nil
		default:
		}
	}
	if err != nil {
		cs.abortStream(err) // possibly redundant, but harmless
		if cs.sentHeaders {
			if se, ok := err.(StreamError); ok {
				if se.Cause != errFromPeer {
					cc.writeStreamReset(cs.ID, se.Code, err)
				}
			} else {
				cc.writeStreamReset(cs.ID, ErrCodeCancel, err)
			}
		}
		cs.bufPipe.CloseWithError(err) // no-op if already closed
	} else {
		if cs.sentHeaders && !cs.sentEndStream {
			cc.writeStreamReset(cs.ID, ErrCodeNo, nil)
		}
		cs.bufPipe.CloseWithError(errRequestCanceled)
	}
	if cs.ID != 0 {
		cc.forgetStreamID(cs.ID)
	}

	cc.wmu.Lock()
	werr := cc.werr
	cc.wmu.Unlock()
	if werr != nil {
		cc.Close()
	}

	close(cs.donec)
}

// awaitOpenSlotForStreamLocked waits until len(streams) < maxConcurrentStreams.
// Must hold cc.mu.
func (cc *ClientConn) awaitOpenSlotForStreamLocked(cs *clientStream) error {
	for {
		cc.lastActive = time.Now()
		if cc.closed || !cc.canTakeNewRequestLocked() {
			return errClientConnUnusable
		}
		cc.lastIdle = time.Time{}
		if int64(len(cc.streams)) < int64(cc.maxConcurrentStreams) {
			return nil
		}
		cc.pendingRequests++
		cc.cond.Wait()
		cc.pendingRequests--
		select {
		case <-cs.abort:
			return cs.abortErr
		default:
		}
	}
}

// requires cc.wmu be held
func (cc *ClientConn) writeHeaders(streamID uint32, endStream bool, maxFrameSize int, hdrs []byte) error {
	first := true // first frame written (HEADERS is first, then CONTINUATION)
	for len(hdrs) > 0 && cc.werr == nil {
		chunk := hdrs
		if len(chunk) > maxFrameSize {
			chunk = chunk[:maxFrameSize]
		}
		hdrs = hdrs[len(chunk):]
		endHeaders := len(hdrs) == 0
		if first {
			cc.fr.WriteHeaders(HeadersFrameParam{
				StreamID:      streamID,
				BlockFragment: chunk,
				EndStream:     endStream,
				EndHeaders:    endHeaders,
			})
			first = false
		} else {
			cc.fr.WriteContinuation(streamID, endHeaders, chunk)
		}
	}
	cc.bw.Flush()
	return cc.werr
}

// internal error values; they don't escape to callers
var (
	// abort request body write; don't send cancel
	errStopReqBodyWrite = errors.New("http2: aborting request body write")

	// abort request body write, but send stream reset of cancel.
	errStopReqBodyWriteAndCancel = errors.New("http2: canceling request")

	errReqBodyTooLong = errors.New("http2: request body larger than specified content length")
)

// frameScratchBufferLen returns the length of a buffer to use for
// outgoing request bodies to read/write to/from.
//
// It returns max(1, min(peer's advertised max frame size,
// Request.ContentLength+1, 512KB)).
func (cs *clientStream) frameScratchBufferLen(maxFrameSize int) int {
	const max = 512 << 10
	n := int64(maxFrameSize)
	if n > max {
		n = max
	}
	if cl := cs.reqBodyContentLength; cl != -1 && cl+1 < n {
		// Add an extra byte past the declared content-length to
		// give the caller's Request.Body io.Reader a chance to
		// give us more bytes than they declared, so we can catch it
		// early.
		n = cl + 1
	}
	if n < 1 {
		return 1
	}
	return int(n) // doesn't truncate; max is 512K
}

var bufPool sync.Pool // of *[]byte

func (cs *clientStream) writeRequestBody(req *http.Request) (err error) {
	cc := cs.cc
	body := cs.reqBody
	sentEnd := false // whether we sent the final DATA frame w/ END_STREAM

	hasTrailers := req.Trailer != nil
	remainLen := cs.reqBodyContentLength
	hasContentLen := remainLen != -1

	cc.mu.Lock()
	maxFrameSize := int(cc.maxFrameSize)
	cc.mu.Unlock()

	// Scratch buffer for reading into & writing from.
	scratchLen := cs.frameScratchBufferLen(maxFrameSize)
	var buf []byte
	if bp, ok := bufPool.Get().(*[]byte); ok && len(*bp) >= scratchLen {
		defer bufPool.Put(bp)
		buf = *bp
	} else {
		buf = make([]byte, scratchLen)
		defer bufPool.Put(&buf)
	}

	var sawEOF bool
	for !sawEOF {
<<<<<<< HEAD
		n, err := body.Read(buf[:len(buf)])
=======
		n, err := body.Read(buf)
>>>>>>> aa216b82
		if hasContentLen {
			remainLen -= int64(n)
			if remainLen == 0 && err == nil {
				// The request body's Content-Length was predeclared and
				// we just finished reading it all, but the underlying io.Reader
				// returned the final chunk with a nil error (which is one of
				// the two valid things a Reader can do at EOF). Because we'd prefer
				// to send the END_STREAM bit early, double-check that we're actually
				// at EOF. Subsequent reads should return (0, EOF) at this point.
				// If either value is different, we return an error in one of two ways below.
				var scratch [1]byte
				var n1 int
				n1, err = body.Read(scratch[:])
				remainLen -= int64(n1)
			}
			if remainLen < 0 {
				err = errReqBodyTooLong
				return err
			}
		}
		if err != nil {
			cc.mu.Lock()
			bodyClosed := cs.reqBodyClosed != nil
			cc.mu.Unlock()
			switch {
			case bodyClosed:
				return errStopReqBodyWrite
			case err == io.EOF:
				sawEOF = true
				err = nil
			default:
				return err
			}
		}

		remain := buf[:n]
		for len(remain) > 0 && err == nil {
			var allowed int32
			allowed, err = cs.awaitFlowControl(len(remain))
			if err != nil {
				return err
			}
			cc.wmu.Lock()
			data := remain[:allowed]
			remain = remain[allowed:]
			sentEnd = sawEOF && len(remain) == 0 && !hasTrailers
			err = cc.fr.WriteData(cs.ID, sentEnd, data)
			if err == nil {
				// TODO(bradfitz): this flush is for latency, not bandwidth.
				// Most requests won't need this. Make this opt-in or
				// opt-out?  Use some heuristic on the body type? Nagel-like
				// timers?  Based on 'n'? Only last chunk of this for loop,
				// unless flow control tokens are low? For now, always.
				// If we change this, see comment below.
				err = cc.bw.Flush()
			}
			cc.wmu.Unlock()
		}
		if err != nil {
			return err
		}
	}

	if sentEnd {
		// Already sent END_STREAM (which implies we have no
		// trailers) and flushed, because currently all
		// WriteData frames above get a flush. So we're done.
		return nil
	}

	// Since the RoundTrip contract permits the caller to "mutate or reuse"
	// a request after the Response's Body is closed, verify that this hasn't
	// happened before accessing the trailers.
	cc.mu.Lock()
	trailer := req.Trailer
	err = cs.abortErr
	cc.mu.Unlock()
	if err != nil {
		return err
	}

	cc.wmu.Lock()
	defer cc.wmu.Unlock()
	var trls []byte
	if len(trailer) > 0 {
		trls, err = cc.encodeTrailers(trailer)
		if err != nil {
			return err
		}
	}

	// Two ways to send END_STREAM: either with trailers, or
	// with an empty DATA frame.
	if len(trls) > 0 {
		err = cc.writeHeaders(cs.ID, true, maxFrameSize, trls)
	} else {
		err = cc.fr.WriteData(cs.ID, true, nil)
	}
	if ferr := cc.bw.Flush(); ferr != nil && err == nil {
		err = ferr
	}
	return err
}

// awaitFlowControl waits for [1, min(maxBytes, cc.cs.maxFrameSize)] flow
// control tokens from the server.
// It returns either the non-zero number of tokens taken or an error
// if the stream is dead.
func (cs *clientStream) awaitFlowControl(maxBytes int) (taken int32, err error) {
	cc := cs.cc
	ctx := cs.ctx
	cc.mu.Lock()
	defer cc.mu.Unlock()
	for {
		if cc.closed {
			return 0, errClientConnClosed
		}
		if cs.reqBodyClosed != nil {
			return 0, errStopReqBodyWrite
		}
		select {
		case <-cs.abort:
			return 0, cs.abortErr
		case <-ctx.Done():
			return 0, ctx.Err()
		case <-cs.reqCancel:
			return 0, errRequestCanceled
		default:
		}
		if a := cs.flow.available(); a > 0 {
			take := a
			if int(take) > maxBytes {

				take = int32(maxBytes) // can't truncate int; take is int32
			}
			if take > int32(cc.maxFrameSize) {
				take = int32(cc.maxFrameSize)
			}
			cs.flow.take(take)
			return take, nil
		}
		cc.cond.Wait()
	}
}

var errNilRequestURL = errors.New("http2: Request.URI is nil")

// requires cc.wmu be held.
func (cc *ClientConn) encodeHeaders(req *http.Request, addGzipHeader bool, trailers string, contentLength int64) ([]byte, error) {
	cc.hbuf.Reset()
	if req.URL == nil {
		return nil, errNilRequestURL
	}

	host := req.Host
	if host == "" {
		host = req.URL.Host
	}
	host, err := httpguts.PunycodeHostPort(host)
	if err != nil {
		return nil, err
	}

	var path string
	if req.Method != "CONNECT" {
		path = req.URL.RequestURI()
		if !validPseudoPath(path) {
			orig := path
			path = strings.TrimPrefix(path, req.URL.Scheme+"://"+host)
			if !validPseudoPath(path) {
				if req.URL.Opaque != "" {
					return nil, fmt.Errorf("invalid request :path %q from URL.Opaque = %q", orig, req.URL.Opaque)
				} else {
					return nil, fmt.Errorf("invalid request :path %q", orig)
				}
			}
		}
	}

	// Check for any invalid headers and return an error before we
	// potentially pollute our hpack state. (We want to be able to
	// continue to reuse the hpack encoder for future requests)
	for k, vv := range req.Header {
		if !httpguts.ValidHeaderFieldName(k) {
			return nil, fmt.Errorf("invalid HTTP header name %q", k)
		}
		for _, v := range vv {
			if !httpguts.ValidHeaderFieldValue(v) {
				// Don't include the value in the error, because it may be sensitive.
				return nil, fmt.Errorf("invalid HTTP header value for header %q", k)
			}
		}
	}

	enumerateHeaders := func(f func(name, value string)) {
		// 8.1.2.3 Request Pseudo-Header Fields
		// The :path pseudo-header field includes the path and query parts of the
		// target URI (the path-absolute production and optionally a '?' character
		// followed by the query production, see Sections 3.3 and 3.4 of
		// [RFC3986]).
		f(":authority", host)
		m := req.Method
		if m == "" {
			m = http.MethodGet
		}
		f(":method", m)
		if req.Method != "CONNECT" {
			f(":path", path)
			f(":scheme", req.URL.Scheme)
		}
		if trailers != "" {
			f("trailer", trailers)
		}

		var didUA bool
		for k, vv := range req.Header {
			if asciiEqualFold(k, "host") || asciiEqualFold(k, "content-length") {
				// Host is :authority, already sent.
				// Content-Length is automatic, set below.
				continue
			} else if asciiEqualFold(k, "connection") ||
				asciiEqualFold(k, "proxy-connection") ||
				asciiEqualFold(k, "transfer-encoding") ||
				asciiEqualFold(k, "upgrade") ||
				asciiEqualFold(k, "keep-alive") {
				// Per 8.1.2.2 Connection-Specific Header
				// Fields, don't send connection-specific
				// fields. We have already checked if any
				// are error-worthy so just ignore the rest.
				continue
			} else if asciiEqualFold(k, "user-agent") {
				// Match Go's http1 behavior: at most one
				// User-Agent. If set to nil or empty string,
				// then omit it. Otherwise if not mentioned,
				// include the default (below).
				didUA = true
				if len(vv) < 1 {
					continue
				}
				vv = vv[:1]
				if vv[0] == "" {
					continue
				}
			} else if asciiEqualFold(k, "cookie") {
				// Per 8.1.2.5 To allow for better compression efficiency, the
				// Cookie header field MAY be split into separate header fields,
				// each with one or more cookie-pairs.
				for _, v := range vv {
					for {
						p := strings.IndexByte(v, ';')
						if p < 0 {
							break
						}
						f("cookie", v[:p])
						p++
						// strip space after semicolon if any.
						for p+1 <= len(v) && v[p] == ' ' {
							p++
						}
						v = v[p:]
					}
					if len(v) > 0 {
						f("cookie", v)
					}
				}
				continue
			}

			for _, v := range vv {
				f(k, v)
			}
		}
		if shouldSendReqContentLength(req.Method, contentLength) {
			f("content-length", strconv.FormatInt(contentLength, 10))
		}
		if addGzipHeader {
			f("accept-encoding", "gzip")
		}
		if !didUA {
			f("user-agent", defaultUserAgent)
		}
	}

	// Do a first pass over the headers counting bytes to ensure
	// we don't exceed cc.peerMaxHeaderListSize. This is done as a
	// separate pass before encoding the headers to prevent
	// modifying the hpack state.
	hlSize := uint64(0)
	enumerateHeaders(func(name, value string) {
		hf := hpack.HeaderField{Name: name, Value: value}
		hlSize += uint64(hf.Size())
	})

	if hlSize > cc.peerMaxHeaderListSize {
		return nil, errRequestHeaderListSize
	}

	trace := httptrace.ContextClientTrace(req.Context())
	traceHeaders := traceHasWroteHeaderField(trace)

	// Header list size is ok. Write the headers.
	enumerateHeaders(func(name, value string) {
		name, ascii := lowerHeader(name)
		if !ascii {
			// Skip writing invalid headers. Per RFC 7540, Section 8.1.2, header
			// field names have to be ASCII characters (just as in HTTP/1.x).
			return
		}
		cc.writeHeader(name, value)
		if traceHeaders {
			traceWroteHeaderField(trace, name, value)
		}
	})

	return cc.hbuf.Bytes(), nil
}

// shouldSendReqContentLength reports whether the http2.Transport should send
// a "content-length" request header. This logic is basically a copy of the net/http
// transferWriter.shouldSendContentLength.
// The contentLength is the corrected contentLength (so 0 means actually 0, not unknown).
// -1 means unknown.
func shouldSendReqContentLength(method string, contentLength int64) bool {
	if contentLength > 0 {
		return true
	}
	if contentLength < 0 {
		return false
	}
	// For zero bodies, whether we send a content-length depends on the method.
	// It also kinda doesn't matter for http2 either way, with END_STREAM.
	switch method {
	case "POST", "PUT", "PATCH":
		return true
	default:
		return false
	}
}

// requires cc.wmu be held.
func (cc *ClientConn) encodeTrailers(trailer http.Header) ([]byte, error) {
	cc.hbuf.Reset()

	hlSize := uint64(0)
	for k, vv := range trailer {
		for _, v := range vv {
			hf := hpack.HeaderField{Name: k, Value: v}
			hlSize += uint64(hf.Size())
		}
	}
	if hlSize > cc.peerMaxHeaderListSize {
		return nil, errRequestHeaderListSize
	}

	for k, vv := range trailer {
		lowKey, ascii := lowerHeader(k)
		if !ascii {
			// Skip writing invalid headers. Per RFC 7540, Section 8.1.2, header
			// field names have to be ASCII characters (just as in HTTP/1.x).
			continue
		}
		// Transfer-Encoding, etc.. have already been filtered at the
		// start of RoundTrip
		for _, v := range vv {
			cc.writeHeader(lowKey, v)
		}
	}
	return cc.hbuf.Bytes(), nil
}

func (cc *ClientConn) writeHeader(name, value string) {
	if VerboseLogs {
		log.Printf("http2: Transport encoding header %q = %q", name, value)
	}
	cc.henc.WriteField(hpack.HeaderField{Name: name, Value: value})
}

type resAndError struct {
	_   incomparable
	res *http.Response
	err error
}

// requires cc.mu be held.
func (cc *ClientConn) addStreamLocked(cs *clientStream) {
	cs.flow.add(int32(cc.initialWindowSize))
	cs.flow.setConnFlow(&cc.flow)
	cs.inflow.init(transportDefaultStreamFlow)
	cs.ID = cc.nextStreamID
	cc.nextStreamID += 2
	cc.streams[cs.ID] = cs
	if cs.ID == 0 {
		panic("assigned stream ID 0")
	}
}

func (cc *ClientConn) forgetStreamID(id uint32) {
	cc.mu.Lock()
	slen := len(cc.streams)
	delete(cc.streams, id)
	if len(cc.streams) != slen-1 {
		panic("forgetting unknown stream id")
	}
	cc.lastActive = time.Now()
	if len(cc.streams) == 0 && cc.idleTimer != nil {
		cc.idleTimer.Reset(cc.idleTimeout)
		cc.lastIdle = time.Now()
	}
	// Wake up writeRequestBody via clientStream.awaitFlowControl and
	// wake up RoundTrip if there is a pending request.
	cc.cond.Broadcast()

	closeOnIdle := cc.singleUse || cc.doNotReuse || cc.t.disableKeepAlives() || cc.goAway != nil
	if closeOnIdle && cc.streamsReserved == 0 && len(cc.streams) == 0 {
		if VerboseLogs {
			cc.vlogf("http2: Transport closing idle conn %p (forSingleUse=%v, maxStream=%v)", cc, cc.singleUse, cc.nextStreamID-2)
		}
		cc.closed = true
		defer cc.closeConn()
	}

	cc.mu.Unlock()
}

// clientConnReadLoop is the state owned by the clientConn's frame-reading readLoop.
type clientConnReadLoop struct {
	_  incomparable
	cc *ClientConn
}

// readLoop runs in its own goroutine and reads and dispatches frames.
func (cc *ClientConn) readLoop() {
	rl := &clientConnReadLoop{cc: cc}
	defer rl.cleanup()
	cc.readerErr = rl.run()
	if ce, ok := cc.readerErr.(ConnectionError); ok {
		cc.wmu.Lock()
		cc.fr.WriteGoAway(0, ErrCode(ce), nil)
		cc.wmu.Unlock()
	}
}

// GoAwayError is returned by the Transport when the server closes the
// TCP connection after sending a GOAWAY frame.
type GoAwayError struct {
	LastStreamID uint32
	ErrCode      ErrCode
	DebugData    string
}

func (e GoAwayError) Error() string {
	return fmt.Sprintf("http2: server sent GOAWAY and closed the connection; LastStreamID=%v, ErrCode=%v, debug=%q",
		e.LastStreamID, e.ErrCode, e.DebugData)
}

func isEOFOrNetReadError(err error) bool {
	if err == io.EOF {
		return true
	}
	ne, ok := err.(*net.OpError)
	return ok && ne.Op == "read"
}

func (rl *clientConnReadLoop) cleanup() {
	cc := rl.cc
	cc.t.connPool().MarkDead(cc)
	defer cc.closeConn()
	defer close(cc.readerDone)

	if cc.idleTimer != nil {
		cc.idleTimer.Stop()
	}

	// Close any response bodies if the server closes prematurely.
	// TODO: also do this if we've written the headers but not
	// gotten a response yet.
	err := cc.readerErr
	cc.mu.Lock()
	if cc.goAway != nil && isEOFOrNetReadError(err) {
		err = GoAwayError{
			LastStreamID: cc.goAway.LastStreamID,
			ErrCode:      cc.goAway.ErrCode,
			DebugData:    cc.goAwayDebug,
		}
	} else if err == io.EOF {
		err = io.ErrUnexpectedEOF
	}
	cc.closed = true

	for _, cs := range cc.streams {
		select {
		case <-cs.peerClosed:
			// The server closed the stream before closing the conn,
			// so no need to interrupt it.
		default:
			cs.abortStreamLocked(err)
		}
	}
	cc.cond.Broadcast()
	cc.mu.Unlock()
}

// countReadFrameError calls Transport.CountError with a string
// representing err.
func (cc *ClientConn) countReadFrameError(err error) {
	f := cc.t.CountError
	if f == nil || err == nil {
		return
	}
	if ce, ok := err.(ConnectionError); ok {
		errCode := ErrCode(ce)
		f(fmt.Sprintf("read_frame_conn_error_%s", errCode.stringToken()))
		return
	}
	if errors.Is(err, io.EOF) {
		f("read_frame_eof")
		return
	}
	if errors.Is(err, io.ErrUnexpectedEOF) {
		f("read_frame_unexpected_eof")
		return
	}
	if errors.Is(err, ErrFrameTooLarge) {
		f("read_frame_too_large")
		return
	}
	f("read_frame_other")
}

func (rl *clientConnReadLoop) run() error {
	cc := rl.cc
	gotSettings := false
	readIdleTimeout := cc.t.ReadIdleTimeout
	var t *time.Timer
	if readIdleTimeout != 0 {
		t = time.AfterFunc(readIdleTimeout, cc.healthCheck)
		defer t.Stop()
	}
	for {
		f, err := cc.fr.ReadFrame()
		if t != nil {
			t.Reset(readIdleTimeout)
		}
		if err != nil {
			cc.vlogf("http2: Transport readFrame error on conn %p: (%T) %v", cc, err, err)
		}
		if se, ok := err.(StreamError); ok {
			if cs := rl.streamByID(se.StreamID); cs != nil {
				if se.Cause == nil {
					se.Cause = cc.fr.errDetail
				}
				rl.endStreamError(cs, se)
			}
			continue
		} else if err != nil {
			cc.countReadFrameError(err)
			return err
		}
		if VerboseLogs {
			cc.vlogf("http2: Transport received %s", summarizeFrame(f))
		}
		if !gotSettings {
			if _, ok := f.(*SettingsFrame); !ok {
				cc.logf("protocol error: received %T before a SETTINGS frame", f)
				return ConnectionError(ErrCodeProtocol)
			}
			gotSettings = true
		}

		switch f := f.(type) {
		case *MetaHeadersFrame:
			err = rl.processHeaders(f)
		case *DataFrame:
			err = rl.processData(f)
		case *GoAwayFrame:
			err = rl.processGoAway(f)
		case *RSTStreamFrame:
			err = rl.processResetStream(f)
		case *SettingsFrame:
			err = rl.processSettings(f)
		case *PushPromiseFrame:
			err = rl.processPushPromise(f)
		case *WindowUpdateFrame:
			err = rl.processWindowUpdate(f)
		case *PingFrame:
			err = rl.processPing(f)
		default:
			cc.logf("Transport: unhandled response frame type %T", f)
		}
		if err != nil {
			if VerboseLogs {
				cc.vlogf("http2: Transport conn %p received error from processing frame %v: %v", cc, summarizeFrame(f), err)
			}
			return err
		}
	}
}

func (rl *clientConnReadLoop) processHeaders(f *MetaHeadersFrame) error {
	cs := rl.streamByID(f.StreamID)
	if cs == nil {
		// We'd get here if we canceled a request while the
		// server had its response still in flight. So if this
		// was just something we canceled, ignore it.
		return nil
	}
	if cs.readClosed {
		rl.endStreamError(cs, StreamError{
			StreamID: f.StreamID,
			Code:     ErrCodeProtocol,
			Cause:    errors.New("protocol error: headers after END_STREAM"),
		})
		return nil
	}
	if !cs.firstByte {
		if cs.trace != nil {
			// TODO(bradfitz): move first response byte earlier,
			// when we first read the 9 byte header, not waiting
			// until all the HEADERS+CONTINUATION frames have been
			// merged. This works for now.
			traceFirstResponseByte(cs.trace)
		}
		cs.firstByte = true
	}
	if !cs.pastHeaders {
		cs.pastHeaders = true
	} else {
		return rl.processTrailers(cs, f)
	}

	res, err := rl.handleResponse(cs, f)
	if err != nil {
		if _, ok := err.(ConnectionError); ok {
			return err
		}
		// Any other error type is a stream error.
		rl.endStreamError(cs, StreamError{
			StreamID: f.StreamID,
			Code:     ErrCodeProtocol,
			Cause:    err,
		})
		return nil // return nil from process* funcs to keep conn alive
	}
	if res == nil {
		// (nil, nil) special case. See handleResponse docs.
		return nil
	}
	cs.resTrailer = &res.Trailer
	cs.res = res
	close(cs.respHeaderRecv)
	if f.StreamEnded() {
		rl.endStream(cs)
	}
	return nil
}

// may return error types nil, or ConnectionError. Any other error value
// is a StreamError of type ErrCodeProtocol. The returned error in that case
// is the detail.
//
// As a special case, handleResponse may return (nil, nil) to skip the
// frame (currently only used for 1xx responses).
func (rl *clientConnReadLoop) handleResponse(cs *clientStream, f *MetaHeadersFrame) (*http.Response, error) {
	if f.Truncated {
		return nil, errResponseHeaderListSize
	}

	status := f.PseudoValue("status")
	if status == "" {
		return nil, errors.New("malformed response from server: missing status pseudo header")
	}
	statusCode, err := strconv.Atoi(status)
	if err != nil {
		return nil, errors.New("malformed response from server: malformed non-numeric status pseudo header")
	}

	regularFields := f.RegularFields()
	strs := make([]string, len(regularFields))
	header := make(http.Header, len(regularFields))
	res := &http.Response{
		Proto:      "HTTP/2.0",
		ProtoMajor: 2,
		Header:     header,
		StatusCode: statusCode,
		Status:     status + " " + http.StatusText(statusCode),
	}
	for _, hf := range regularFields {
		key := canonicalHeader(hf.Name)
		if key == "Trailer" {
			t := res.Trailer
			if t == nil {
				t = make(http.Header)
				res.Trailer = t
			}
			foreachHeaderElement(hf.Value, func(v string) {
				t[canonicalHeader(v)] = nil
			})
		} else {
			vv := header[key]
			if vv == nil && len(strs) > 0 {
				// More than likely this will be a single-element key.
				// Most headers aren't multi-valued.
				// Set the capacity on strs[0] to 1, so any future append
				// won't extend the slice into the other strings.
				vv, strs = strs[:1:1], strs[1:]
				vv[0] = hf.Value
				header[key] = vv
			} else {
				header[key] = append(vv, hf.Value)
			}
		}
	}

	if statusCode >= 100 && statusCode <= 199 {
		if f.StreamEnded() {
			return nil, errors.New("1xx informational response with END_STREAM flag")
		}
		cs.num1xx++
		const max1xxResponses = 5 // arbitrary bound on number of informational responses, same as net/http
		if cs.num1xx > max1xxResponses {
			return nil, errors.New("http2: too many 1xx informational responses")
		}
		if fn := cs.get1xxTraceFunc(); fn != nil {
			if err := fn(statusCode, textproto.MIMEHeader(header)); err != nil {
				return nil, err
			}
		}
		if statusCode == 100 {
			traceGot100Continue(cs.trace)
			select {
			case cs.on100 <- struct{}{}:
			default:
			}
		}
		cs.pastHeaders = false // do it all again
		return nil, nil
	}

	res.ContentLength = -1
	if clens := res.Header["Content-Length"]; len(clens) == 1 {
		if cl, err := strconv.ParseUint(clens[0], 10, 63); err == nil {
			res.ContentLength = int64(cl)
		} else {
			// TODO: care? unlike http/1, it won't mess up our framing, so it's
			// more safe smuggling-wise to ignore.
		}
	} else if len(clens) > 1 {
		// TODO: care? unlike http/1, it won't mess up our framing, so it's
		// more safe smuggling-wise to ignore.
	} else if f.StreamEnded() && !cs.isHead {
		res.ContentLength = 0
	}

	if cs.isHead {
		res.Body = noBody
		return res, nil
	}

	if f.StreamEnded() {
		if res.ContentLength > 0 {
			res.Body = missingBody{}
		} else {
			res.Body = noBody
		}
		return res, nil
	}

	cs.bufPipe.setBuffer(&dataBuffer{expected: res.ContentLength})
	cs.bytesRemain = res.ContentLength
	res.Body = transportResponseBody{cs}

	if cs.requestedGzip && asciiEqualFold(res.Header.Get("Content-Encoding"), "gzip") {
		res.Header.Del("Content-Encoding")
		res.Header.Del("Content-Length")
		res.ContentLength = -1
		res.Body = &gzipReader{body: res.Body}
		res.Uncompressed = true
	}
	return res, nil
}

func (rl *clientConnReadLoop) processTrailers(cs *clientStream, f *MetaHeadersFrame) error {
	if cs.pastTrailers {
		// Too many HEADERS frames for this stream.
		return ConnectionError(ErrCodeProtocol)
	}
	cs.pastTrailers = true
	if !f.StreamEnded() {
		// We expect that any headers for trailers also
		// has END_STREAM.
		return ConnectionError(ErrCodeProtocol)
	}
	if len(f.PseudoFields()) > 0 {
		// No pseudo header fields are defined for trailers.
		// TODO: ConnectionError might be overly harsh? Check.
		return ConnectionError(ErrCodeProtocol)
	}

	trailer := make(http.Header)
	for _, hf := range f.RegularFields() {
		key := canonicalHeader(hf.Name)
		trailer[key] = append(trailer[key], hf.Value)
	}
	cs.trailer = trailer

	rl.endStream(cs)
	return nil
}

// transportResponseBody is the concrete type of Transport.RoundTrip's
// Response.Body. It is an io.ReadCloser.
type transportResponseBody struct {
	cs *clientStream
}

func (b transportResponseBody) Read(p []byte) (n int, err error) {
	cs := b.cs
	cc := cs.cc

	if cs.readErr != nil {
		return 0, cs.readErr
	}
	n, err = b.cs.bufPipe.Read(p)
	if cs.bytesRemain != -1 {
		if int64(n) > cs.bytesRemain {
			n = int(cs.bytesRemain)
			if err == nil {
				err = errors.New("net/http: server replied with more than declared Content-Length; truncated")
				cs.abortStream(err)
			}
			cs.readErr = err
			return int(cs.bytesRemain), err
		}
		cs.bytesRemain -= int64(n)
		if err == io.EOF && cs.bytesRemain > 0 {
			err = io.ErrUnexpectedEOF
			cs.readErr = err
			return n, err
		}
	}
	if n == 0 {
		// No flow control tokens to send back.
		return
	}

	cc.mu.Lock()
	connAdd := cc.inflow.add(n)
	var streamAdd int32
	if err == nil { // No need to refresh if the stream is over or failed.
		streamAdd = cs.inflow.add(n)
	}
	cc.mu.Unlock()

	if connAdd != 0 || streamAdd != 0 {
		cc.wmu.Lock()
		defer cc.wmu.Unlock()
		if connAdd != 0 {
			cc.fr.WriteWindowUpdate(0, mustUint31(connAdd))
		}
		if streamAdd != 0 {
			cc.fr.WriteWindowUpdate(cs.ID, mustUint31(streamAdd))
		}
		cc.bw.Flush()
	}
	return
}

var errClosedResponseBody = errors.New("http2: response body closed")

func (b transportResponseBody) Close() error {
	cs := b.cs
	cc := cs.cc

	cs.bufPipe.BreakWithError(errClosedResponseBody)
	cs.abortStream(errClosedResponseBody)

	unread := cs.bufPipe.Len()
	if unread > 0 {
		cc.mu.Lock()
		// Return connection-level flow control.
		connAdd := cc.inflow.add(unread)
		cc.mu.Unlock()

		// TODO(dneil): Acquiring this mutex can block indefinitely.
		// Move flow control return to a goroutine?
		cc.wmu.Lock()
		// Return connection-level flow control.
		if connAdd > 0 {
			cc.fr.WriteWindowUpdate(0, uint32(connAdd))
		}
		cc.bw.Flush()
		cc.wmu.Unlock()
	}

	select {
	case <-cs.donec:
	case <-cs.ctx.Done():
		// See golang/go#49366: The net/http package can cancel the
		// request context after the response body is fully read.
		// Don't treat this as an error.
		return nil
	case <-cs.reqCancel:
		return errRequestCanceled
	}
	return nil
}

func (rl *clientConnReadLoop) processData(f *DataFrame) error {
	cc := rl.cc
	cs := rl.streamByID(f.StreamID)
	data := f.Data()
	if cs == nil {
		cc.mu.Lock()
		neverSent := cc.nextStreamID
		cc.mu.Unlock()
		if f.StreamID >= neverSent {
			// We never asked for this.
			cc.logf("http2: Transport received unsolicited DATA frame; closing connection")
			return ConnectionError(ErrCodeProtocol)
		}
		// We probably did ask for this, but canceled. Just ignore it.
		// TODO: be stricter here? only silently ignore things which
		// we canceled, but not things which were closed normally
		// by the peer? Tough without accumulating too much state.

		// But at least return their flow control:
		if f.Length > 0 {
			cc.mu.Lock()
			ok := cc.inflow.take(f.Length)
			connAdd := cc.inflow.add(int(f.Length))
			cc.mu.Unlock()
			if !ok {
				return ConnectionError(ErrCodeFlowControl)
			}
			if connAdd > 0 {
				cc.wmu.Lock()
				cc.fr.WriteWindowUpdate(0, uint32(connAdd))
				cc.bw.Flush()
				cc.wmu.Unlock()
			}
		}
		return nil
	}
	if cs.readClosed {
		cc.logf("protocol error: received DATA after END_STREAM")
		rl.endStreamError(cs, StreamError{
			StreamID: f.StreamID,
			Code:     ErrCodeProtocol,
		})
		return nil
	}
	if !cs.firstByte {
		cc.logf("protocol error: received DATA before a HEADERS frame")
		rl.endStreamError(cs, StreamError{
			StreamID: f.StreamID,
			Code:     ErrCodeProtocol,
		})
		return nil
	}
	if f.Length > 0 {
		if cs.isHead && len(data) > 0 {
			cc.logf("protocol error: received DATA on a HEAD request")
			rl.endStreamError(cs, StreamError{
				StreamID: f.StreamID,
				Code:     ErrCodeProtocol,
			})
			return nil
		}
		// Check connection-level flow control.
		cc.mu.Lock()
		if !takeInflows(&cc.inflow, &cs.inflow, f.Length) {
			cc.mu.Unlock()
			return ConnectionError(ErrCodeFlowControl)
		}
		// Return any padded flow control now, since we won't
		// refund it later on body reads.
		var refund int
		if pad := int(f.Length) - len(data); pad > 0 {
			refund += pad
		}

		didReset := false
		var err error
		if len(data) > 0 {
			if _, err = cs.bufPipe.Write(data); err != nil {
				// Return len(data) now if the stream is already closed,
				// since data will never be read.
				didReset = true
				refund += len(data)
			}
		}

		sendConn := cc.inflow.add(refund)
		var sendStream int32
		if !didReset {
			sendStream = cs.inflow.add(refund)
		}
		cc.mu.Unlock()

		if sendConn > 0 || sendStream > 0 {
			cc.wmu.Lock()
			if sendConn > 0 {
				cc.fr.WriteWindowUpdate(0, uint32(sendConn))
			}
			if sendStream > 0 {
				cc.fr.WriteWindowUpdate(cs.ID, uint32(sendStream))
			}
			cc.bw.Flush()
			cc.wmu.Unlock()
		}

		if err != nil {
			rl.endStreamError(cs, err)
			return nil
		}
	}

	if f.StreamEnded() {
		rl.endStream(cs)
	}
	return nil
}

func (rl *clientConnReadLoop) endStream(cs *clientStream) {
	// TODO: check that any declared content-length matches, like
	// server.go's (*stream).endStream method.
	if !cs.readClosed {
		cs.readClosed = true
		// Close cs.bufPipe and cs.peerClosed with cc.mu held to avoid a
		// race condition: The caller can read io.EOF from Response.Body
		// and close the body before we close cs.peerClosed, causing
		// cleanupWriteRequest to send a RST_STREAM.
		rl.cc.mu.Lock()
		defer rl.cc.mu.Unlock()
		cs.bufPipe.closeWithErrorAndCode(io.EOF, cs.copyTrailers)
		close(cs.peerClosed)
	}
}

func (rl *clientConnReadLoop) endStreamError(cs *clientStream, err error) {
	cs.readAborted = true
	cs.abortStream(err)
}

func (rl *clientConnReadLoop) streamByID(id uint32) *clientStream {
	rl.cc.mu.Lock()
	defer rl.cc.mu.Unlock()
	cs := rl.cc.streams[id]
	if cs != nil && !cs.readAborted {
		return cs
	}
	return nil
}

func (cs *clientStream) copyTrailers() {
	for k, vv := range cs.trailer {
		t := cs.resTrailer
		if *t == nil {
			*t = make(http.Header)
		}
		(*t)[k] = vv
	}
}

func (rl *clientConnReadLoop) processGoAway(f *GoAwayFrame) error {
	cc := rl.cc
	cc.t.connPool().MarkDead(cc)
	if f.ErrCode != 0 {
		// TODO: deal with GOAWAY more. particularly the error code
		cc.vlogf("transport got GOAWAY with error code = %v", f.ErrCode)
		if fn := cc.t.CountError; fn != nil {
			fn("recv_goaway_" + f.ErrCode.stringToken())
		}
	}
	cc.setGoAway(f)
	return nil
}

func (rl *clientConnReadLoop) processSettings(f *SettingsFrame) error {
	cc := rl.cc
	// Locking both mu and wmu here allows frame encoding to read settings with only wmu held.
	// Acquiring wmu when f.IsAck() is unnecessary, but convenient and mostly harmless.
	cc.wmu.Lock()
	defer cc.wmu.Unlock()

	if err := rl.processSettingsNoWrite(f); err != nil {
		return err
	}
	if !f.IsAck() {
		cc.fr.WriteSettingsAck()
		cc.bw.Flush()
	}
	return nil
}

func (rl *clientConnReadLoop) processSettingsNoWrite(f *SettingsFrame) error {
	cc := rl.cc
	cc.mu.Lock()
	defer cc.mu.Unlock()

	if f.IsAck() {
		if cc.wantSettingsAck {
			cc.wantSettingsAck = false
			return nil
		}
		return ConnectionError(ErrCodeProtocol)
	}

	var seenMaxConcurrentStreams bool
	err := f.ForeachSetting(func(s Setting) error {
		switch s.ID {
		case SettingMaxFrameSize:
			cc.maxFrameSize = s.Val
		case SettingMaxConcurrentStreams:
			cc.maxConcurrentStreams = s.Val
			seenMaxConcurrentStreams = true
		case SettingMaxHeaderListSize:
			cc.peerMaxHeaderListSize = uint64(s.Val)
		case SettingInitialWindowSize:
			// Values above the maximum flow-control
			// window size of 2^31-1 MUST be treated as a
			// connection error (Section 5.4.1) of type
			// FLOW_CONTROL_ERROR.
			if s.Val > math.MaxInt32 {
				return ConnectionError(ErrCodeFlowControl)
			}

			// Adjust flow control of currently-open
			// frames by the difference of the old initial
			// window size and this one.
			delta := int32(s.Val) - int32(cc.initialWindowSize)
			for _, cs := range cc.streams {
				cs.flow.add(delta)
			}
			cc.cond.Broadcast()

			cc.initialWindowSize = s.Val
		case SettingHeaderTableSize:
			cc.henc.SetMaxDynamicTableSize(s.Val)
			cc.peerMaxHeaderTableSize = s.Val
		default:
			cc.vlogf("Unhandled Setting: %v", s)
		}
		return nil
	})
	if err != nil {
		return err
	}

	if !cc.seenSettings {
		if !seenMaxConcurrentStreams {
			// This was the servers initial SETTINGS frame and it
			// didn't contain a MAX_CONCURRENT_STREAMS field so
			// increase the number of concurrent streams this
			// connection can establish to our default.
			cc.maxConcurrentStreams = defaultMaxConcurrentStreams
		}
		cc.seenSettings = true
	}

	return nil
}

func (rl *clientConnReadLoop) processWindowUpdate(f *WindowUpdateFrame) error {
	cc := rl.cc
	cs := rl.streamByID(f.StreamID)
	if f.StreamID != 0 && cs == nil {
		return nil
	}

	cc.mu.Lock()
	defer cc.mu.Unlock()

	fl := &cc.flow
	if cs != nil {
		fl = &cs.flow
	}
	if !fl.add(int32(f.Increment)) {
		return ConnectionError(ErrCodeFlowControl)
	}
	cc.cond.Broadcast()
	return nil
}

func (rl *clientConnReadLoop) processResetStream(f *RSTStreamFrame) error {
	cs := rl.streamByID(f.StreamID)
	if cs == nil {
		// TODO: return error if server tries to RST_STREAM an idle stream
		return nil
	}
	serr := streamError(cs.ID, f.ErrCode)
	serr.Cause = errFromPeer
	if f.ErrCode == ErrCodeProtocol {
		rl.cc.SetDoNotReuse()
	}
	if fn := cs.cc.t.CountError; fn != nil {
		fn("recv_rststream_" + f.ErrCode.stringToken())
	}
	cs.abortStream(serr)

	cs.bufPipe.CloseWithError(serr)
	return nil
}

// Ping sends a PING frame to the server and waits for the ack.
func (cc *ClientConn) Ping(ctx context.Context) error {
	c := make(chan struct{})
	// Generate a random payload
	var p [8]byte
	for {
		if _, err := rand.Read(p[:]); err != nil {
			return err
		}
		cc.mu.Lock()
		// check for dup before insert
		if _, found := cc.pings[p]; !found {
			cc.pings[p] = c
			cc.mu.Unlock()
			break
		}
		cc.mu.Unlock()
	}
	errc := make(chan error, 1)
	go func() {
		cc.wmu.Lock()
		defer cc.wmu.Unlock()
		if err := cc.fr.WritePing(false, p); err != nil {
			errc <- err
			return
		}
		if err := cc.bw.Flush(); err != nil {
			errc <- err
			return
		}
	}()
	select {
	case <-c:
		return nil
	case err := <-errc:
		return err
	case <-ctx.Done():
		return ctx.Err()
	case <-cc.readerDone:
		// connection closed
		return cc.readerErr
	}
}

func (rl *clientConnReadLoop) processPing(f *PingFrame) error {
	if f.IsAck() {
		cc := rl.cc
		cc.mu.Lock()
		defer cc.mu.Unlock()
		// If ack, notify listener if any
		if c, ok := cc.pings[f.Data]; ok {
			close(c)
			delete(cc.pings, f.Data)
		}
		return nil
	}
	cc := rl.cc
	cc.wmu.Lock()
	defer cc.wmu.Unlock()
	if err := cc.fr.WritePing(true, f.Data); err != nil {
		return err
	}
	return cc.bw.Flush()
}

func (rl *clientConnReadLoop) processPushPromise(f *PushPromiseFrame) error {
	// We told the peer we don't want them.
	// Spec says:
	// "PUSH_PROMISE MUST NOT be sent if the SETTINGS_ENABLE_PUSH
	// setting of the peer endpoint is set to 0. An endpoint that
	// has set this setting and has received acknowledgement MUST
	// treat the receipt of a PUSH_PROMISE frame as a connection
	// error (Section 5.4.1) of type PROTOCOL_ERROR."
	return ConnectionError(ErrCodeProtocol)
}

func (cc *ClientConn) writeStreamReset(streamID uint32, code ErrCode, err error) {
	// TODO: map err to more interesting error codes, once the
	// HTTP community comes up with some. But currently for
	// RST_STREAM there's no equivalent to GOAWAY frame's debug
	// data, and the error codes are all pretty vague ("cancel").
	cc.wmu.Lock()
	cc.fr.WriteRSTStream(streamID, code)
	cc.bw.Flush()
	cc.wmu.Unlock()
}

var (
	errResponseHeaderListSize = errors.New("http2: response header list larger than advertised limit")
	errRequestHeaderListSize  = errors.New("http2: request header list larger than peer's advertised limit")
)

func (cc *ClientConn) logf(format string, args ...interface{}) {
	cc.t.logf(format, args...)
}

func (cc *ClientConn) vlogf(format string, args ...interface{}) {
	cc.t.vlogf(format, args...)
}

func (t *Transport) vlogf(format string, args ...interface{}) {
	if VerboseLogs {
		t.logf(format, args...)
	}
}

func (t *Transport) logf(format string, args ...interface{}) {
	log.Printf(format, args...)
}

var noBody io.ReadCloser = noBodyReader{}

type noBodyReader struct{}

func (noBodyReader) Close() error             { return nil }
func (noBodyReader) Read([]byte) (int, error) { return 0, io.EOF }

type missingBody struct{}

func (missingBody) Close() error             { return nil }
func (missingBody) Read([]byte) (int, error) { return 0, io.ErrUnexpectedEOF }

func strSliceContains(ss []string, s string) bool {
	for _, v := range ss {
		if v == s {
			return true
		}
	}
	return false
}

type erringRoundTripper struct{ err error }

func (rt erringRoundTripper) RoundTripErr() error                             { return rt.err }
func (rt erringRoundTripper) RoundTrip(*http.Request) (*http.Response, error) { return nil, rt.err }

// gzipReader wraps a response body so it can lazily
// call gzip.NewReader on the first call to Read
type gzipReader struct {
	_    incomparable
	body io.ReadCloser // underlying Response.Body
	zr   *gzip.Reader  // lazily-initialized gzip reader
	zerr error         // sticky error
}

func (gz *gzipReader) Read(p []byte) (n int, err error) {
	if gz.zerr != nil {
		return 0, gz.zerr
	}
	if gz.zr == nil {
		gz.zr, err = gzip.NewReader(gz.body)
		if err != nil {
			gz.zerr = err
			return 0, err
		}
	}
	return gz.zr.Read(p)
}

func (gz *gzipReader) Close() error {
	if err := gz.body.Close(); err != nil {
		return err
	}
	gz.zerr = fs.ErrClosed
	return nil
}

type errorReader struct{ err error }

func (r errorReader) Read(p []byte) (int, error) { return 0, r.err }

// isConnectionCloseRequest reports whether req should use its own
// connection for a single request and then close the connection.
func isConnectionCloseRequest(req *http.Request) bool {
	return req.Close || httpguts.HeaderValuesContainsToken(req.Header["Connection"], "close")
}

// registerHTTPSProtocol calls Transport.RegisterProtocol but
// converting panics into errors.
func registerHTTPSProtocol(t *http.Transport, rt noDialH2RoundTripper) (err error) {
	defer func() {
		if e := recover(); e != nil {
			err = fmt.Errorf("%v", e)
		}
	}()
	t.RegisterProtocol("https", rt)
	return nil
}

// noDialH2RoundTripper is a RoundTripper which only tries to complete the request
// if there's already has a cached connection to the host.
// (The field is exported so it can be accessed via reflect from net/http; tested
// by TestNoDialH2RoundTripperType)
type noDialH2RoundTripper struct{ *Transport }

func (rt noDialH2RoundTripper) RoundTrip(req *http.Request) (*http.Response, error) {
	res, err := rt.Transport.RoundTrip(req)
	if isNoCachedConnError(err) {
		return nil, http.ErrSkipAltProtocol
	}
	return res, err
}

func (t *Transport) idleConnTimeout() time.Duration {
	if t.t1 != nil {
		return t.t1.IdleConnTimeout
	}
	return 0
}

func traceGetConn(req *http.Request, hostPort string) {
	trace := httptrace.ContextClientTrace(req.Context())
	if trace == nil || trace.GetConn == nil {
		return
	}
	trace.GetConn(hostPort)
}

func traceGotConn(req *http.Request, cc *ClientConn, reused bool) {
	trace := httptrace.ContextClientTrace(req.Context())
	if trace == nil || trace.GotConn == nil {
		return
	}
	ci := httptrace.GotConnInfo{Conn: cc.tconn}
	ci.Reused = reused
	cc.mu.Lock()
	ci.WasIdle = len(cc.streams) == 0 && reused
	if ci.WasIdle && !cc.lastActive.IsZero() {
		ci.IdleTime = time.Since(cc.lastActive)
	}
	cc.mu.Unlock()

	trace.GotConn(ci)
}

func traceWroteHeaders(trace *httptrace.ClientTrace) {
	if trace != nil && trace.WroteHeaders != nil {
		trace.WroteHeaders()
	}
}

func traceGot100Continue(trace *httptrace.ClientTrace) {
	if trace != nil && trace.Got100Continue != nil {
		trace.Got100Continue()
	}
}

func traceWait100Continue(trace *httptrace.ClientTrace) {
	if trace != nil && trace.Wait100Continue != nil {
		trace.Wait100Continue()
	}
}

func traceWroteRequest(trace *httptrace.ClientTrace, err error) {
	if trace != nil && trace.WroteRequest != nil {
		trace.WroteRequest(httptrace.WroteRequestInfo{Err: err})
	}
}

func traceFirstResponseByte(trace *httptrace.ClientTrace) {
	if trace != nil && trace.GotFirstResponseByte != nil {
		trace.GotFirstResponseByte()
	}
}<|MERGE_RESOLUTION|>--- conflicted
+++ resolved
@@ -1717,11 +1717,7 @@
 
 	var sawEOF bool
 	for !sawEOF {
-<<<<<<< HEAD
-		n, err := body.Read(buf[:len(buf)])
-=======
 		n, err := body.Read(buf)
->>>>>>> aa216b82
 		if hasContentLen {
 			remainLen -= int64(n)
 			if remainLen == 0 && err == nil {
