package redfish

import (
	"github.com/hashicorp/terraform-plugin-sdk/v2/helper/schema"
)

func Provider() *schema.Provider {
	provider := &schema.Provider{
		Schema: map[string]*schema.Schema{
			"user": {
				Type:        schema.TypeString,
				Optional:    true,
				Description: "Default value. This field is the user to login against the redfish API",
			},
			"password": {
				Type:        schema.TypeString,
				Optional:    true,
				Description: "Default value. This field is the password related to the user given",
			},
		},

		ResourcesMap: map[string]*schema.Resource{
			"redfish_user_account": resourceUserAccount(),
<<<<<<< HEAD
			//"redfish_bios": resourceRedfishBios(),
=======
			"redfish_bios": resourceRedfishBios(),
>>>>>>> c45f10bb
			"redfish_storage_volume": resourceRedfishStorageVolume(),
		},

		DataSourcesMap: map[string]*schema.Resource{
<<<<<<< HEAD
			"redfish_bios":          dataSourceRedfishBios(),
			"redfish_virtual_media": dataSourceRedfishVirtualMedia(),
=======
			"redfish_bios": dataSourceRedfishBios(),
>>>>>>> c45f10bb
		},
	}

	provider.ConfigureFunc = func(d *schema.ResourceData) (interface{}, error) {
		terraformVersion := provider.TerraformVersion
		if terraformVersion == "" {
			// Terraform 0.12 introduced this field to the protocol
			// We can therefore assume that if it's missing it's 0.10 or 0.11
			terraformVersion = "0.11+compatible"
		}
		return providerConfigure(d, terraformVersion)
	}

	return provider
}

func providerConfigure(d *schema.ResourceData, terraformVersion string) (interface{}, error) {
	/*Redfish token issued by iDRAC needs to be revoked when the provider is done.
	At the moment, the terraform SDK (Provider.StopFunc) is not implemented. To follow up, please refer to this pull request:
	https://github.com/hashicorp/terraform-plugin-sdk/pull/377
	*/

	return d, nil
}<|MERGE_RESOLUTION|>--- conflicted
+++ resolved
@@ -20,22 +20,14 @@
 		},
 
 		ResourcesMap: map[string]*schema.Resource{
-			"redfish_user_account": resourceUserAccount(),
-<<<<<<< HEAD
-			//"redfish_bios": resourceRedfishBios(),
-=======
-			"redfish_bios": resourceRedfishBios(),
->>>>>>> c45f10bb
+			"redfish_user_account":   resourceUserAccount(),
+			"redfish_bios":           resourceRedfishBios(),
 			"redfish_storage_volume": resourceRedfishStorageVolume(),
 		},
 
 		DataSourcesMap: map[string]*schema.Resource{
-<<<<<<< HEAD
 			"redfish_bios":          dataSourceRedfishBios(),
 			"redfish_virtual_media": dataSourceRedfishVirtualMedia(),
-=======
-			"redfish_bios": dataSourceRedfishBios(),
->>>>>>> c45f10bb
 		},
 	}
 
